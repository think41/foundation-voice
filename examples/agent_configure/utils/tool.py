--- conflicted
+++ resolved
@@ -1,8 +1,6 @@
-from agents import RunContextWrapper
+from agents import function_tool, RunContextWrapper
 from .context import MagicalNestContext
 from foundation_voice.utils.vector_db import similarity_search
-from typing import List, Dict, Any, Optional
-
 
 """
 Define your agent tools here
@@ -78,23 +76,23 @@
     for specific information to answer user questions about products, policies, or company details. Use this tool when you need to find factual information not readily available in the conversation history.
     """
     print(f"[RAG Tool] Received query: '{query}'")
-    
+
     try:
         # Use the singleton VectorDBManager to get relevant documents
         results = similarity_search(query, k=3)
-        
+
         if not results:
             print("[RAG Tool] No relevant documents found.")
             return "No relevant information found in the knowledge base for this query."
-        
+
         # Format the retrieved documents into a string context for the LLM
         context_str = "Based on the knowledge base, here's some relevant information:\n"
         for i, doc in enumerate(results):
             context_str += f"Context {i+1}: {doc.page_content if hasattr(doc, 'page_content') else doc}\n\n"
-        
+
         print(f"[RAG Tool] Returning context:\n{context_str[:500]}...")  # Log a snippet
         return context_str.strip()
-    
+
     except Exception as e:
         print(f"[RAG Tool] Error during retrieval: {e}")
         return f"An error occurred while trying to access the knowledge base: {str(e)}"
@@ -105,8 +103,5 @@
     "update_room_data": update_room_data,
     "update_products": update_products,
     "search_tool": search_tool,
-<<<<<<< HEAD
-    "retrieve_from_knowledge_base": retrieve_from_knowledge_base # Add your new tool
-=======
->>>>>>> 6b3c5efa
+    "retrieve_from_knowledge_base": retrieve_from_knowledge_base,
 }