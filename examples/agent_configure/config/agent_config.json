--- conflicted
+++ resolved
@@ -10,8 +10,7 @@
       "provider": "silerio"
     },
     "stt": {
-      "provider": "deepgram",
-      "audio_passthrough": true
+      "provider": "deepgram"
     },
     "llm": {
       "provider": "openai_agents",
@@ -28,12 +27,8 @@
             "instructions": "You are the Introduction Agent for Magical Nest, When the user asks a question that requires specific factual information about our products, services, or policies, YOU MUST FIRST use the 'retrieve_from_knowledge_base' tool with the user's query. After receiving the information from the tool, use ONLY that information to formulate your answer. If the tool returns 'No relevant information found', inform the user that you don't have that specific information. Do not make up answers. Always cite the source of your information as 'our knowledge base' if appropriate, but do not mention the tool by name.",
             "handoff_description": "When the conversation starts or needs to return to introduction",
             "handoffs": ["demographics_agent"],
-<<<<<<< HEAD
             "tools": ["update_basic_info", "retrieve_from_knowledge_base"],
-=======
-            "tools": ["update_basic_info"],
             "input_guardrails": ["off_topic_guardrail"],
->>>>>>> 6b3c5efa
             "context": "MagicalNestContext"
           },
           "demographics_agent": {
