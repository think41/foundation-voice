import os
import json
import uuid
import argparse

from dotenv import load_dotenv
from typing import Optional
import uvicorn
from fastapi import FastAPI, WebSocket, BackgroundTasks, Query, Request
from fastapi.middleware.cors import CORSMiddleware
from foundation_voice.utils.transport.session_manager import session_manager
from foundation_voice.utils.transport.connection_manager import WebRTCOffer
import logging
from fastapi.openapi.docs import get_swagger_ui_html
from fastapi.openapi.utils import get_openapi
from foundation_voice.lib import CaiSDK
from foundation_voice.utils.config_loader import ConfigLoader
from starlette.responses import HTMLResponse
from twilio.rest import Client as TwilioClient
from twilio.base.exceptions import TwilioRestException
from xml.sax.saxutils import escape

from agent_configure.utils.context import contexts
from agent_configure.utils.tool import tool_config
from agent_configure.utils.callbacks import custom_callbacks
from foundation_voice.utils.api_utils import auto_detect_transport
<<<<<<< HEAD
from foundation_voice.routers import agent_router
from foundation_voice.custom_plugins.services.sip.livekitSIP.router import (
    router as sip_router,
)
=======
import uuid
>>>>>>> 13e186c2

# Load environment variables
load_dotenv()

# Initialize the SDK - it handles all complexity internally
cai_sdk = CaiSDK()

# Initialize Twilio client (optional, only needed for outbound calls)
twilio_client = None
if os.getenv("TWILIO_ACCOUNT_SID") and os.getenv("TWILIO_AUTH_TOKEN"):
    twilio_client = TwilioClient(
        os.getenv("TWILIO_ACCOUNT_SID"), os.getenv("TWILIO_AUTH_TOKEN")
    )

# Load agent configurations (simplified)
BASE_DIR = os.path.dirname(os.path.abspath(__file__))
config_path1 = os.path.join(BASE_DIR, "agent_configure", "config", "agent_config.json")
config_path2 = os.path.join(
    BASE_DIR, "agent_configure", "config", "config_with_keys.json"
)
config_path3 = os.path.join(BASE_DIR, "agent_configure", "config", "basic_agent.json")
config_path4 = os.path.join(
    BASE_DIR, "agent_configure", "config", "language_agent.json"
)

agent_config_1 = ConfigLoader.load_config(config_path1)
agent_config_2 = ConfigLoader.load_config(config_path2)
agent_config_3 = ConfigLoader.load_config(config_path3)
agent_config_4 = ConfigLoader.load_config(config_path4)

logger = logging.getLogger(__name__)

app = FastAPI(
    title="CAI Voice Bot API",
    description="API for voice-based conversational AI applications using the Pipecat framework",
    version="1.0.0",
    docs_url=None,
    redoc_url=None,
)

app.add_middleware(
    CORSMiddleware,
    allow_origins=["*"],
    allow_credentials=True,
    allow_methods=["*"],
    allow_headers=["*"],
)

# Simple agent definitions (user-friendly)
defined_agents = {
    "agent1": {
        "config": agent_config_1,
        "contexts": contexts,
        "tool_dict": tool_config,
        "callbacks": custom_callbacks,
    },
    "agent2": {
        "config": agent_config_2,
        "callbacks": custom_callbacks,
    },
    "agent3": {
        "config": agent_config_3,
        "contexts": contexts,
        "tool_dict": tool_config,
        "callbacks": custom_callbacks,
    },
    "agent4": {"config": agent_config_4},
}

metadata = {
    "transcript": [
        {"role": "assistant", "content": "Hi there!"},
        {"role": "user", "content": "my name is shubham"},
    ]
}
<<<<<<< HEAD

app.include_router(
    sip_router,
    prefix="/sip",
)

app.state.cai_sdk = cai_sdk
app.state.defined_agents = defined_agents
=======
>>>>>>> 13e186c2


@app.get(
    "/",
    response_model=dict,
    summary="Health Check",
    description="Returns a simple health check message to verify the API is running",
    tags=["System"],
)
async def index():
    return {"message": "welcome to cai"}


app.include_router(agent_router.router, prefix="/api/v1")


@app.post("/api/sip")
async def handle_sip_webhook(request: Request, agent_name: str = Query("agent1")):
    """
    Simple SIP webhook handler - complexity handled by SDK
    """
    host = request.headers.get("x-forwarded-host") or request.headers.get("host")
    websocket_url = f"wss://{host}/ws?agent_name={agent_name}"

    # Simple TwiML response (no need for complex templating)
    twiml_response = f"""<?xml version="1.0" encoding="UTF-8"?>
<Response>
    <Connect>
        <Stream url="{escape(websocket_url)}">
            <Parameter name="agent_name" value="{agent_name}" />
            <Parameter name="session_id" value="{uuid.uuid4()}" />
        </Stream>
    </Connect>
    <Pause length="40"/>
</Response>"""

    return HTMLResponse(content=twiml_response, media_type="application/xml")


@app.post("/api/sip/create-call")
async def create_sip_call(
    request: Request,
    to_number: str,
    from_number: Optional[str] = None,
    agent_name: str = "agent1",
):
    """
    Create outbound SIP call via Twilio (optional feature)
    """
    if not twilio_client:
        return {
            "error": "Twilio client not configured. Please set TWILIO_ACCOUNT_SID and TWILIO_AUTH_TOKEN."
        }

    try:
        twilio_phone_number = from_number or os.getenv("TWILIO_PHONE_NUMBER")
        if not twilio_phone_number:
            return {"error": "Twilio phone number not provided or configured in .env"}

        host = request.headers.get("x-forwarded-host") or request.headers.get("host")
        webhook_url = f"https://{host}/api/sip?agent_name={agent_name}"

        call = twilio_client.calls.create(
            to=to_number, from_=twilio_phone_number, url=webhook_url
        )
        logger.info(f"Created Twilio call to {to_number} with SID: {call.sid}")
        return {"status": "success", "call_sid": call.sid}

    except TwilioRestException as e:
        logger.error(f"Twilio API error: {e}")
        return {"error": f"Twilio error: {e.msg}", "code": e.code}
    except Exception as e:
        logger.error(f"An unexpected error occurred: {e}")
        return {"error": str(e)}


@app.websocket("/ws")
async def websocket_endpoint(websocket: WebSocket):
    """
    Super simple WebSocket endpoint - SDK handles all complexity!
    Users just need to specify which agent to use.
    """
    logger.info("New WebSocket connection request received")

    try:
        await websocket.accept()
        logger.debug("WebSocket connection accepted")

<<<<<<< HEAD
        transport_type, sip_params = await auto_detect_transport(websocket)
=======
        transport_type, sip_params = auto_detect_transport(websocket)
>>>>>>> 13e186c2
        logger.info(f"Detected transport type: {transport_type}")

        if sip_params:
            logger.info("Processing SIP connection")
            if sip_params.get("customParameters"):
                logger.info(
                    f"Processing SIP connection with custom parameters{sip_params}"
                )
                agent_name = sip_params.get("agent_name", "agent1")
                session_id = sip_params.get("session_id")
                if not session_id:
                    logger.warning(
                        "No session_id provided in SIP params, generating new one"
                    )
                    session_id = str(uuid.uuid4())
                sip_params = sip_params.pop("customParameters")

            metadata = {"session_id": session_id}
            try:
                agent = defined_agents.get(agent_name)
                if not agent:
                    logger.warning(
                        f"Agent '{agent_name}' not found, using default agent"
                    )
                    agent = next(iter(defined_agents.values()))
            except (KeyError, StopIteration) as e:
                logger.error("No agents defined or error accessing agents")
                raise ValueError("No valid agents available") from e

            logger.info(
                f"Starting SIP call with agent '{agent_name}' and session '{session_id}'"
            )
            await cai_sdk.websocket_endpoint_with_agent(
                websocket,
                agent,
                transport_type,
                session_id=session_id,
                metadata=metadata,
                auto_hang_up=False,
                sip_params=sip_params,
            )

        else:
            logger.info("Processing standard WebSocket connection")
            query_params = dict(websocket.query_params)
            agent_name = query_params.get("agent_name", "agent2")
            session_id = query_params.get("session_id")
            # agent_name = websocket.query_params.get("agent_name", "agent1")
            # session_id = websocket.query_params.get("session_id")
            if not session_id:
                logger.warning(
                    "No session_id provided in query params, generating new one"
                )
                session_id = str(uuid.uuid4())

            metadata = {"session_id": session_id}
            try:
                agent = defined_agents.get(agent_name)
                if not agent:
                    logger.warning(
                        f"Agent '{agent_name}' not found, using default agent"
                    )
                    agent = next(iter(defined_agents.values()))
            except (KeyError, StopIteration) as e:
                logger.error("No agents defined or error accessing agents")
                raise ValueError("No valid agents available") from e

            logger.info(
                f"Starting WebSocket session with agent '{agent_name}' and session '{session_id}'"
            )
            await cai_sdk.websocket_endpoint_with_agent(
                websocket,
                agent,
                transport_type,
                session_id=session_id,
                metadata=metadata,
            )

    except ValueError as e:
        logger.error(f"Validation error in websocket endpoint: {e}")
        if not websocket.client_state.DISCONNECTED:
            await websocket.close(code=1008, reason=str(e))
    except Exception as e:
        logger.error(f"WebSocket endpoint error: {e}", exc_info=True)
        if not websocket.client_state.DISCONNECTED:
            await websocket.close(code=1011, reason="Server Error")


@app.post("/api/offer")
async def webrtc_endpoint(
    offer: WebRTCOffer,
    background_tasks: BackgroundTasks,
    metadata: Optional[str] = Query(None),
):
    agent_name = offer.agent_name or next(iter(defined_agents))
    agent = defined_agents.get(agent_name)

    parsed_metadata = {}
    if metadata:
        try:
            parsed_metadata = json.loads(metadata)
        except json.JSONDecodeError:
            logger.warning("Failed to decode metadata JSON")

    response = await cai_sdk.webrtc_endpoint(
        offer, agent, session_id=offer.session_id, metadata=parsed_metadata
    )
    if "background_task_args" in response:
        task_args = response.pop("background_task_args")
        func = task_args.pop("func")
        background_tasks.add_task(func, **task_args)

    return response["answer"]


@app.post("/connect")
async def connect_handler(background_tasks: BackgroundTasks, request: dict):
    agent_name = request.get("agent_name") or next(iter(defined_agents))
    agent = defined_agents.get(agent_name)
    session_id = request.get("session_id")

    # response = await cai_sdk.connect_handler(request, agent, session_id=session_id, session_resume=session_resume)
    response = await cai_sdk.connect_handler(
        request, agent, session_id=session_id, metadata=metadata
    )
    if "websocket_url" in response:
        response["ws_url"] = f"ws://localhost:8000{response['websocket_url']}"
        del response["websocket_url"]
    if "background_task_args" in response:
        task_args = response.pop("background_task_args")
        func = task_args.pop("func")
        background_tasks.add_task(func, **task_args)

    return response


@app.get("/sessions")
async def get_sessions():
    active_session_ids = list(session_manager.active_sessions.keys())
    return {
        "active_sessions_count": len(active_session_ids),
        "active_session_ids": active_session_ids,
    }


@app.get("/openapi.json", include_in_schema=False)
async def get_open_api_endpoint():
    return get_openapi(
        title="CAI Voice Bot API",
        version="1.0.0",
        description="API for voice-based conversational AI applications",
        routes=app.routes,
    )


@app.get("/docs", include_in_schema=False)
async def get_documentation():
    return get_swagger_ui_html(
        openapi_url="/openapi.json",
        title="CAI Voice Bot API",
        swagger_favicon_url="/client/favicon.ico",
    )


if __name__ == "__main__":
    parser = argparse.ArgumentParser(description="AI Assistant Server")
    parser.add_argument(
        "-t",
        "--test",
        action="store_true",
        default=False,
        help="set the server in testing mode",
    )
    args, _ = parser.parse_known_args()

    app.state.testing = args.test

    uvicorn.run(app, host="0.0.0.0", port=8000)<|MERGE_RESOLUTION|>--- conflicted
+++ resolved
@@ -24,14 +24,10 @@
 from agent_configure.utils.tool import tool_config
 from agent_configure.utils.callbacks import custom_callbacks
 from foundation_voice.utils.api_utils import auto_detect_transport
-<<<<<<< HEAD
 from foundation_voice.routers import agent_router
 from foundation_voice.custom_plugins.services.sip.livekitSIP.router import (
     router as sip_router,
 )
-=======
-import uuid
->>>>>>> 13e186c2
 
 # Load environment variables
 load_dotenv()
@@ -99,6 +95,7 @@
         "callbacks": custom_callbacks,
     },
     "agent4": {"config": agent_config_4},
+    "agent4": {"config": agent_config_4},
 }
 
 metadata = {
@@ -107,7 +104,11 @@
         {"role": "user", "content": "my name is shubham"},
     ]
 }
-<<<<<<< HEAD
+    "transcript": [
+        {"role": "assistant", "content": "Hi there!"},
+        {"role": "user", "content": "my name is shubham"},
+    ]
+}
 
 app.include_router(
     sip_router,
@@ -116,8 +117,6 @@
 
 app.state.cai_sdk = cai_sdk
 app.state.defined_agents = defined_agents
-=======
->>>>>>> 13e186c2
 
 
 @app.get(
@@ -150,6 +149,10 @@
             <Parameter name="agent_name" value="{agent_name}" />
             <Parameter name="session_id" value="{uuid.uuid4()}" />
         </Stream>
+        <Stream url="{escape(websocket_url)}">
+            <Parameter name="agent_name" value="{agent_name}" />
+            <Parameter name="session_id" value="{uuid.uuid4()}" />
+        </Stream>
     </Connect>
     <Pause length="40"/>
 </Response>"""
@@ -206,11 +209,7 @@
         await websocket.accept()
         logger.debug("WebSocket connection accepted")
 
-<<<<<<< HEAD
         transport_type, sip_params = await auto_detect_transport(websocket)
-=======
-        transport_type, sip_params = auto_detect_transport(websocket)
->>>>>>> 13e186c2
         logger.info(f"Detected transport type: {transport_type}")
 
         if sip_params:
@@ -295,6 +294,7 @@
             await websocket.close(code=1008, reason=str(e))
     except Exception as e:
         logger.error(f"WebSocket endpoint error: {e}", exc_info=True)
+        logger.error(f"WebSocket endpoint error: {e}", exc_info=True)
         if not websocket.client_state.DISCONNECTED:
             await websocket.close(code=1011, reason="Server Error")
 
@@ -318,6 +318,9 @@
     response = await cai_sdk.webrtc_endpoint(
         offer, agent, session_id=offer.session_id, metadata=parsed_metadata
     )
+    response = await cai_sdk.webrtc_endpoint(
+        offer, agent, session_id=offer.session_id, metadata=parsed_metadata
+    )
     if "background_task_args" in response:
         task_args = response.pop("background_task_args")
         func = task_args.pop("func")
@@ -333,6 +336,9 @@
     session_id = request.get("session_id")
 
     # response = await cai_sdk.connect_handler(request, agent, session_id=session_id, session_resume=session_resume)
+    response = await cai_sdk.connect_handler(
+        request, agent, session_id=session_id, metadata=metadata
+    )
     response = await cai_sdk.connect_handler(
         request, agent, session_id=session_id, metadata=metadata
     )
@@ -352,6 +358,7 @@
     active_session_ids = list(session_manager.active_sessions.keys())
     return {
         "active_sessions_count": len(active_session_ids),
+        "active_session_ids": active_session_ids,
         "active_session_ids": active_session_ids,
     }
 
