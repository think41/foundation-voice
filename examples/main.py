--- conflicted
+++ resolved
@@ -88,7 +88,9 @@
         "tool_dict": tool_config,
         "callbacks": custom_callbacks,
     },
-    "agent4": {"config": agent_config_4},
+    "agent4": {
+        "config": agent_config_4
+    }
 }
 
 # session_resume = {
@@ -171,12 +173,6 @@
 
 
 @app.websocket("/ws")
-<<<<<<< HEAD
-async def websocket_endpoint(websocket: WebSocket, session_id: str = Query(None), agent_name: str = Query(None)):
-    agent = defined_agents.get(agent_name) or next(iter(defined_agents.values()))
-    # await cai_sdk.websocket_endpoint_with_agent(websocket, agent, session_id,session_resume)
-    await cai_sdk.websocket_endpoint_with_agent(websocket, agent, session_id)
-=======
 async def websocket_endpoint(websocket: WebSocket):
     """
     Super simple WebSocket endpoint - SDK handles all complexity!
@@ -200,7 +196,6 @@
         logger.error(f"WebSocket endpoint error: {e}")
         if not websocket.client_state.DISCONNECTED:
             await websocket.close(code=1011, reason="Server Error")
->>>>>>> d890c35a
 
 
 @app.post("/api/offer")
@@ -217,14 +212,8 @@
         try:
             parsed_metadata = json.loads(metadata)
         except json.JSONDecodeError:
-<<<<<<< HEAD
-            print("Failed to decode metadata JSON")
-    # Get both answer and connection_data
-    # response = await cai_sdk.webrtc_endpoint(offer, agent, metadata=parsed_metadata, session_resume=session_resume)
-=======
             logger.warning("Failed to decode metadata JSON")
 
->>>>>>> d890c35a
     response = await cai_sdk.webrtc_endpoint(offer, agent, metadata=parsed_metadata)
     if "background_task_args" in response:
         task_args = response.pop("background_task_args")
