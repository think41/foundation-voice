--- conflicted
+++ resolved
@@ -7,17 +7,11 @@
 from foundation_voice.agent.run import run_agent
 from foundation_voice.utils.transport.transport import TransportType
 from foundation_voice.utils.transport.sip_detection import SIPDetector
-<<<<<<< HEAD
-from foundation_voice.utils.transport.session_manager import session_manager
-from foundation_voice.utils.transport.connection_manager import WebRTCOffer, connection_manager
-from foundation_voice.utils.helpers.daily_helpers import create_room
-=======
 from foundation_voice.utils.transport.connection_manager import (
     WebRTCOffer,
-    connection_manager,
+    connection_manager
 )
-from foundation_voice.utils.daily_helpers import create_room
->>>>>>> d743d5b0
+from foundation_voice.utils.helpers.daily_helpers import create_room
 
 
 class CaiSDK:
@@ -129,49 +123,20 @@
         logger.debug(request.get("transportType"))
         try:
             transport_type_str = request.get("transportType", "").lower()
-<<<<<<< HEAD
-            
-=======
->>>>>>> d743d5b0
+
             # Convert string to TransportType enum
             try:
                 transport_type = TransportType(transport_type_str)
             except ValueError:
                 return {"error": f"Unsupported transport type: {transport_type_str}"}
 
-<<<<<<< HEAD
             match(transport_type):
                 case TransportType.WEBSOCKET:
-=======
-            if transport_type == TransportType.WEBSOCKET:
-                logger.info("Websocket URL")
-                return {
-                    "session_id": kwargs["session_id"],
-                    "websocket_url": f"/ws?session_id={kwargs['session_id']}&agent_name={request.get('agent_name')}",
-                }
-
-            elif transport_type == TransportType.WEBRTC:
-                # Check if this is a WebRTC offer
-                if "sdp" in request and "type" in request:
-                    # Handle WebRTC offer
-                    offer = WebRTCOffer(
-                        sdp=request["sdp"],
-                        type=request["type"],
-                        session_id=request.get("session_id"),
-                        restart_pc=request.get("restart_pc", False),
-                        agent_name=request.get("agent_name"),
-                    )
-
-                    await self.webrtc_endpoint(offer, agent, **kwargs)
-                else:
-                    # Return WebRTC UI details
->>>>>>> d743d5b0
                     return {
                         'session_id': kwargs['session_id'],
                         'websocket_url': f"/ws?session_id={kwargs['session_id']}&agent_name={request.get('agent_name')}"
                     }
-<<<<<<< HEAD
-                
+
                 case TransportType.WEBRTC:
                     if "sdp" in request and "type" in request:
                         # Handle WebRTC offer
@@ -182,7 +147,7 @@
                             restart_pc=request.get("restart_pc", False),
                             agent_name=request.get("agent_name")
                         )
-                        
+
                         await self.webrtc_endpoint(offer, agent, **kwargs)
                     else:
                         # Return WebRTC UI details
@@ -201,25 +166,6 @@
                         "room_url": url,
                         "token": token,
                     })
-=======
-
-            elif transport_type == TransportType.DAILY:
-                # Create a new room if not provided
-                room_url = request.get("room_url")
-                if not room_url:
-                    room_url, _ = create_room()
-
-                async with aiohttp.ClientSession() as session:
-                    url, token = await connection_manager.handle_daily_connection(
-                        session, room_url
-                    )
-                    kwargs.update(
-                        {
-                            "room_url": url,
-                            "token": token,
-                        }
-                    )
->>>>>>> d743d5b0
                     args = self.create_args(
                         transport_type=transport_type,
                         connection=url,
@@ -235,9 +181,8 @@
                             **args,
                         },
                     }
-<<<<<<< HEAD
                 
-                case TransportType.LIVEKIT: 
+                case TransportType.LIVEKIT:
                     url, user_token, room_name, token = await connection_manager.handle_livekit_connection()
                     kwargs.update({
                         "room_url": url,
@@ -252,7 +197,7 @@
                         **kwargs
                     )
                     logger.info(f"Connect handler called with kwargs: {kwargs}")
-                    return { 
+                    return {
                         "room_url": url,
                         "token": user_token,
                         "room_name": room_name,
@@ -276,25 +221,19 @@
                         agent=agent,
                         **kwargs
                     )
-                    return { 
+                    return {
                         "room_url": url,
                         "token": agent_token,
                         "room_name": room_name,
-                        
+
                         "background_task_args": {
                             "func": run_agent,
                             **args,
                         }
                     }
-                
+
                 case _:
                     raise HTTPException(status_code=400, detail=f"Unsupported transport type: {transport_type_str}")
                 
-=======
-
-            else:
-                return {"error": f"Unsupported transport type: {transport_type_str}"}
-
->>>>>>> d743d5b0
         except Exception as e:
             raise HTTPException(status_code=500, detail=f"Failed to establish connection: {str(e)}")