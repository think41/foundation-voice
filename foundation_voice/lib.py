<<<<<<< HEAD
=======
from fastapi import WebSocket
from typing import Optional, Callable
from loguru import logger
from .agent.run import run_agent
from .utils.transport.connection_manager import WebRTCOffer, connection_manager
from .utils.transport.session_manager import session_manager
from .utils.transport.sip_detection import SIPDetector
import aiohttp
from .utils.transport.transport import TransportType
>>>>>>> ca686d31
import uuid
import aiohttp

from loguru import logger
from fastapi import WebSocket
from typing import Any, Dict, Optional, Callable

from foundation_voice.agent.run import run_agent
from foundation_voice.utils.transport.transport import TransportType
from foundation_voice.utils.transport.sip_detection import SIPDetector
from foundation_voice.utils.transport.session_manager import session_manager
from foundation_voice.utils.transport.connection_manager import WebRTCOffer, connection_manager

class CaiSDK:
    def __init__(
        self, 
        agent_func: Optional[Callable] = None, 
        agent_config: Optional[dict] = None
    ):        
        self.agent_func = agent_func or run_agent
        self.agent_config = agent_config or {}

    def create_args(
        self,
        transport_type: TransportType,
        connection: Any,
        session_id: str,
        agent: Dict[str, Any],
        **kwargs
    ):
        args = {
            "transport_type": transport_type,
            "connection": connection,
            "session_id": session_id,
            "config": agent.get("config"),
            "callbacks": agent.get("callbacks", None),
            "tool_dict": agent.get("tool_dict", {}),
            "contexts": agent.get("contexts", {}),
        }
        return {**args, **kwargs}
    
<<<<<<< HEAD

    async def _auto_detect_transport(self, websocket: WebSocket) -> tuple[TransportType, Optional[dict]]:
        """Auto-detect transport type with simplified logic"""
        query_params = dict(websocket.query_params)
        
        # 1. Check for explicit transport type
        explicit_transport = query_params.get("transport_type", "").lower()
        if explicit_transport in ["websocket", "webrtc", "daily"]:
            return TransportType(explicit_transport), None
        
        # 2. Try SIP detection (simple pattern-based approach)
        client_ip = websocket.client.host if websocket.client else "unknown"
        headers = dict(websocket.headers) if hasattr(websocket, 'headers') else {}
        
        if SIPDetector.detect_sip_connection(client_ip, headers, query_params):
            sip_params = await SIPDetector.handle_sip_handshake(websocket)
            if sip_params:
                return TransportType.SIP, sip_params
            logger.debug("SIP detection failed, falling back to WebSocket")
        
        # 3. Default to WebSocket
        return TransportType.WEBSOCKET, None


    async def websocket_endpoint_with_agent(
        self, 
        websocket: WebSocket, 
        agent: dict, 
        session_id: Optional[str] = None, 
        **kwargs
    ):
=======
    async def websocket_endpoint_with_agent(self, websocket: WebSocket, agent: dict, session_id: Optional[str] = None, **kwargs):
>>>>>>> ca686d31
        """
        Main WebSocket endpoint that automatically detects transport type.
        Users just call this - all complexity is handled internally.
        """
        try:
            # Auto-detect transport type (internal SDK logic)
            transport_type, sip_params = await self._auto_detect_transport(websocket)
            
            # Add SIP parameters if this is a SIP call
            if sip_params:
                kwargs["sip_params"] = sip_params
            
            logger.debug(f"Auto-detected transport: {transport_type.value}")
<<<<<<< HEAD

            args = self.create_args(
                transport_type=transport_type,
                connection=websocket,
                session_id=session_id,
                agent=agent,
                **kwargs
            )
            
            await self.agent_func(
                **args,
=======
            
            await self.agent_func(
                transport_type,
                connection=websocket,
                session_id=session_id,
                callbacks=agent.get("callbacks", None),
                tool_dict=agent.get("tool_dict", {}),
                contexts=agent.get("contexts", {}),
                config=agent.get("config", {}),
                **kwargs,
>>>>>>> ca686d31
            )
        except Exception as e:
            logger.error(f"Error in websocket_endpoint_with_agent: {e}")
            raise

    async def _auto_detect_transport(self, websocket: WebSocket) -> tuple[TransportType, Optional[dict]]:
        """Auto-detect transport type with simplified logic"""
        query_params = dict(websocket.query_params)
        
        # 1. Check for explicit transport type
        explicit_transport = query_params.get("transport_type", "").lower()
        if explicit_transport in ["websocket", "webrtc", "daily"]:
            return TransportType(explicit_transport), None
        
        # 2. Try SIP detection (simple pattern-based approach)
        client_ip = websocket.client.host if websocket.client else "unknown"
        headers = dict(websocket.headers) if hasattr(websocket, 'headers') else {}
        
        if SIPDetector.detect_sip_connection(client_ip, headers, query_params):
            sip_params = await SIPDetector.handle_sip_handshake(websocket)
            if sip_params:
                return TransportType.SIP, sip_params
            logger.debug("SIP detection failed, falling back to WebSocket")
        
        # 3. Default to WebSocket
        return TransportType.WEBSOCKET, None
    
    async def webrtc_endpoint(self, offer: WebRTCOffer, agent: dict, metadata: Optional = None):
        kwargs = {
            "metadata": metadata
        }
        
        # if offer.pc_id and session_manager.get_webrtc_session(offer.pc_id):
        #     answer, connection = await connection_manager.handle_webrtc_connection(offer)

        #     args = self.create_args(
        #         transport_type=TransportType.WEBRTC,
        #         connection=connection,
        #         session_id=answer["pc_id"],
        #         agent=agent,
        #         **kwargs
        #     )
        #     response = {
        #         "answer": answer,
        #         "background_task_args": {
        #             "func": run_agent,
        #             **args,
        #         }
        #     }
        #     return response
            
        answer, connection = await connection_manager.handle_webrtc_connection(offer)
        args = self.create_args(
            transport_type=TransportType.WEBRTC,
            connection=connection,
            session_id=answer["pc_id"],
            agent=agent,
            **kwargs
        )
        response = {
            "answer": answer,
            "background_task_args": {
                "func": run_agent,
                **args,
            }
        }
        return response
    
    
    async def connect_handler(self, request: dict, agent: dict):
        try:
            transport_type_str = request.get("transportType", "").lower()
            agent_config = request.get("agentConfig", {})
            
            # Convert string to TransportType enum
            try:
                transport_type = TransportType(transport_type_str)
            except ValueError:
                return {"error": f"Unsupported transport type: {transport_type_str}"}
            
            if transport_type == TransportType.WEBSOCKET:
                session_id = str(uuid.uuid4())

                return {
                    'session_id': session_id,
                    'websocket_url': f"/ws?session_id={session_id}&agent_name={request.get('agent_name')}"
                }

                
            elif transport_type == TransportType.WEBRTC:
                # Check if this is a WebRTC offer
                if "sdp" in request and "type" in request:
                    # Handle WebRTC offer
                    offer = WebRTCOffer(
                        sdp=request["sdp"],
                        type=request["type"],
                        pc_id=request.get("pc_id"),
                        restart_pc=request.get("restart_pc", False),
                        agent_name=request.get("agent_name")
                    )
                    
                    await self.webrtc_endpoint(offer, agent)
                else:
                    # Return WebRTC UI details
                    return {
                        "offer_url": "/api/connect",  # Use same endpoint for offers
                        "webrtc_ui_url": "/webrtc",
                    }
                    
            elif transport_type == TransportType.DAILY:
                async with aiohttp.ClientSession() as session:
                    url, token = await connection_manager.handle_daily_connection(session)

                    kwargs = {
                        "room_url": url,
                        "token": token,
                    }

                    args = self.create_args(
                        transport_type=transport_type,
                        connection=url,
                        session_id=str(uuid.uuid4()),
                        agent=agent,
                        **kwargs
                    )

                    return { 
                        "room_url": url,
                        "token": token,
                        "background_task_args": {
                            "func": run_agent,
                            **args,
                        }
                    }
                
            else:
                return {"error": f"Unsupported transport type: {transport_type_str}"}
                
        except Exception as e:
            return {"error": f"Failed to establish connection: {str(e)}"}<|MERGE_RESOLUTION|>--- conflicted
+++ resolved
@@ -1,15 +1,3 @@
-<<<<<<< HEAD
-=======
-from fastapi import WebSocket
-from typing import Optional, Callable
-from loguru import logger
-from .agent.run import run_agent
-from .utils.transport.connection_manager import WebRTCOffer, connection_manager
-from .utils.transport.session_manager import session_manager
-from .utils.transport.sip_detection import SIPDetector
-import aiohttp
-from .utils.transport.transport import TransportType
->>>>>>> ca686d31
 import uuid
 import aiohttp
 
@@ -51,8 +39,7 @@
         }
         return {**args, **kwargs}
     
-<<<<<<< HEAD
-
+    
     async def _auto_detect_transport(self, websocket: WebSocket) -> tuple[TransportType, Optional[dict]]:
         """Auto-detect transport type with simplified logic"""
         query_params = dict(websocket.query_params)
@@ -83,9 +70,6 @@
         session_id: Optional[str] = None, 
         **kwargs
     ):
-=======
-    async def websocket_endpoint_with_agent(self, websocket: WebSocket, agent: dict, session_id: Optional[str] = None, **kwargs):
->>>>>>> ca686d31
         """
         Main WebSocket endpoint that automatically detects transport type.
         Users just call this - all complexity is handled internally.
@@ -99,7 +83,6 @@
                 kwargs["sip_params"] = sip_params
             
             logger.debug(f"Auto-detected transport: {transport_type.value}")
-<<<<<<< HEAD
 
             args = self.create_args(
                 transport_type=transport_type,
@@ -111,68 +94,16 @@
             
             await self.agent_func(
                 **args,
-=======
-            
-            await self.agent_func(
-                transport_type,
-                connection=websocket,
-                session_id=session_id,
-                callbacks=agent.get("callbacks", None),
-                tool_dict=agent.get("tool_dict", {}),
-                contexts=agent.get("contexts", {}),
-                config=agent.get("config", {}),
-                **kwargs,
->>>>>>> ca686d31
             )
         except Exception as e:
             logger.error(f"Error in websocket_endpoint_with_agent: {e}")
             raise
 
-    async def _auto_detect_transport(self, websocket: WebSocket) -> tuple[TransportType, Optional[dict]]:
-        """Auto-detect transport type with simplified logic"""
-        query_params = dict(websocket.query_params)
-        
-        # 1. Check for explicit transport type
-        explicit_transport = query_params.get("transport_type", "").lower()
-        if explicit_transport in ["websocket", "webrtc", "daily"]:
-            return TransportType(explicit_transport), None
-        
-        # 2. Try SIP detection (simple pattern-based approach)
-        client_ip = websocket.client.host if websocket.client else "unknown"
-        headers = dict(websocket.headers) if hasattr(websocket, 'headers') else {}
-        
-        if SIPDetector.detect_sip_connection(client_ip, headers, query_params):
-            sip_params = await SIPDetector.handle_sip_handshake(websocket)
-            if sip_params:
-                return TransportType.SIP, sip_params
-            logger.debug("SIP detection failed, falling back to WebSocket")
-        
-        # 3. Default to WebSocket
-        return TransportType.WEBSOCKET, None
     
     async def webrtc_endpoint(self, offer: WebRTCOffer, agent: dict, metadata: Optional = None):
         kwargs = {
             "metadata": metadata
         }
-        
-        # if offer.pc_id and session_manager.get_webrtc_session(offer.pc_id):
-        #     answer, connection = await connection_manager.handle_webrtc_connection(offer)
-
-        #     args = self.create_args(
-        #         transport_type=TransportType.WEBRTC,
-        #         connection=connection,
-        #         session_id=answer["pc_id"],
-        #         agent=agent,
-        #         **kwargs
-        #     )
-        #     response = {
-        #         "answer": answer,
-        #         "background_task_args": {
-        #             "func": run_agent,
-        #             **args,
-        #         }
-        #     }
-        #     return response
             
         answer, connection = await connection_manager.handle_webrtc_connection(offer)
         args = self.create_args(
