import uuid

from loguru import logger
from fastapi import WebSocket, HTTPException
from typing import Any, Dict, Optional, Callable

from foundation_voice.agent.run import run_agent
from foundation_voice.utils.transport.transport import TransportType
from foundation_voice.utils.transport.sip_detection import SIPDetector
from foundation_voice.utils.transport.connection_manager import (
    WebRTCOffer,
    connection_manager,
)
<<<<<<< HEAD
from foundation_voice.utils.helpers.daily_helpers import create_room

=======
from foundation_voice.utils.daily_helpers import create_room
>>>>>>> 13e186c2


class CaiSDK:
    def __init__(
        self, agent_func: Optional[Callable] = None, agent_config: Optional[dict] = None
    ):
        self.agent_func = agent_func or run_agent
        self.agent_config = agent_config or {}

    def _ensure_metadata_and_session_id(self, kwargs: dict) -> None:
        """Ensure metadata and session_id are present in kwargs with default values."""
        kwargs.setdefault("metadata", {})
        kwargs.setdefault("session_id", str(uuid.uuid4()))

    def create_args(
        self,
        transport_type: TransportType,
        connection: Any,
        agent: Dict[str, Any],
        **kwargs,
    ):
        args = {
            "transport_type": transport_type,
            "connection": connection,
            "config": agent.get("config"),
            "callbacks": agent.get("callbacks", None),
            "tool_dict": agent.get("tool_dict", {}),
            "contexts": agent.get("contexts", {}),
        }
        return {**args, **kwargs}

    async def _auto_detect_transport(
        self, websocket: WebSocket
    ) -> tuple[TransportType, Optional[dict]]:
        """Auto-detect transport type with simplified logic"""
        query_params = dict(websocket.query_params)

        # 1. Check for explicit transport type
        explicit_transport = query_params.get("transport_type", "").lower()
        if explicit_transport in ["websocket", "webrtc", "daily"]:
            return TransportType(explicit_transport), None

        # 2. Try SIP detection (simple pattern-based approach)
        client_ip = websocket.client.host if websocket.client else "unknown"
        headers = dict(websocket.headers) if hasattr(websocket, "headers") else {}

        if SIPDetector.detect_sip_connection(client_ip, headers, query_params):
            sip_params = await SIPDetector.handle_sip_handshake(websocket)
            if sip_params:
                return TransportType.SIP, sip_params
            logger.debug("SIP detection failed, falling back to WebSocket")

        # 3. Default to WebSocket
        return TransportType.WEBSOCKET, None

    async def websocket_endpoint_with_agent(
        self, websocket: WebSocket, agent: dict, transport_type: TransportType, **kwargs
    ):
        self._ensure_metadata_and_session_id(kwargs)
        """
        Main WebSocket endpoint that automatically detects transport type.
        Users just call this - all complexity is handled internally.
        """
        try:
            # Auto-detect transport type (internal SDK logic)
            # transport_type, sip_params = await self._auto_detect_transport(websocket)

            # # Add SIP parameters if this is a SIP call
            # if sip_params:
            #     kwargs["sip_params"] = sip_params

            logger.debug(f"Auto-detected transport: {transport_type.value}")

            args = self.create_args(
                transport_type=transport_type,
                connection=websocket,
                agent=agent,
                **kwargs,
            )

            await self.agent_func(
                **args,
            )
        except Exception as e:
            logger.error(f"Error in websocket_endpoint_with_agent: {e}")
            raise

    async def webrtc_endpoint(self, offer: WebRTCOffer, agent: dict, **kwargs):
        self._ensure_metadata_and_session_id(kwargs)

        answer, connection = await connection_manager.handle_webrtc_connection(offer)
        args = self.create_args(
            transport_type=TransportType.WEBRTC,
            connection=connection,
            agent=agent,
            **kwargs,
        )
        response = {
            "answer": answer,
            "background_task_args": {
                "func": run_agent,
                **args,
            },
        }
        return response

    async def connect_handler(self, request: dict, agent: dict, **kwargs):
        self._ensure_metadata_and_session_id(kwargs)
        logger.debug(request.get("transportType"))
        try:
<<<<<<< HEAD
            transport_type_str = request.get("transportType", "").lower()

=======
            transport_type_str = request.get("transportType", "").lower
>>>>>>> 13e186c2
            # Convert string to TransportType enum
            try:
                transport_type = TransportType(transport_type_str)
            except ValueError:
                return {"error": f"Unsupported transport type: {transport_type_str}"}

            if transport_type == TransportType.WEBSOCKET:
                return {
                    "session_id": kwargs["session_id"],
                    "websocket_url": f"/ws?session_id={kwargs['session_id']}&agent_name={request.get('agent_name')}",
                }

            elif transport_type == TransportType.WEBRTC:
                if "sdp" in request and "type" in request:
                    # Handle WebRTC offer
                    offer = WebRTCOffer(
                        sdp=request["sdp"],
                        type=request["type"],
                        session_id=request.get("session_id"),
                        restart_pc=request.get("restart_pc", False),
                        agent_name=request.get("agent_name"),
                    )

                    await self.webrtc_endpoint(offer, agent, **kwargs)
                else:
                    # Return WebRTC UI details
                    return {
                        "offer_url": "/api/connect",  # Use same endpoint for offers
                        "webrtc_ui_url": "/webrtc",
                    }

            elif transport_type == TransportType.DAILY:
                room_url = request.get("room_url")
                if not room_url:
                    room_url, _ = create_room()

<<<<<<< HEAD
                url, token = await connection_manager.handle_daily_connection(room_url)
                kwargs.update(
                    {
                        "room_url": url,
                        "token": token,
                    }
                )
                args = self.create_args(
                    transport_type=transport_type,
                    connection=url,
                    agent=agent,
                    **kwargs,
                )
                logger.info(f"Connect handler called with kwargs: {kwargs}")
                return {
                    "room_url": url,
                    "token": token,
                    "background_task_args": {
                        "func": run_agent,
                        **args,
                    },
                }

            elif transport_type == TransportType.LIVEKIT:
                (
                    url,
                    user_token,
                    room_name,
                    token,
                ) = await connection_manager.handle_livekit_connection()
                kwargs.update(
                    {
                        "room_url": url,
                        "user_token": user_token,
                        "room_name": room_name,
                        "agent_token": token,
                    }
                )
                args = self.create_args(
                    transport_type=transport_type,
                    connection=url,
                    agent=agent,
                    **kwargs,
                )
                logger.info(f"Connect handler called with kwargs: {kwargs}")
                return {
                    "room_url": url,
                    "token": user_token,
                    "room_name": room_name,
                    "background_task_args": {
                        "func": run_agent,
                        **args,
                    },
                }

            elif transport_type == TransportType.LIVEKIT_SIP:
                (
                    url,
                    room_name,
                    agent_token,
                ) = await connection_manager.handle_livekit_sip_connection(
                    request.get("room_name")
                )
                kwargs.update(
                    {
                        "room_url": url,
                        "room_name": room_name,
                        "agent_token": agent_token,
                    }
                )

                args = self.create_args(
                    transport_type=transport_type,
                    connection=url,
                    agent=agent,
                    **kwargs,
                )
                return {
                    "room_url": url,
                    "token": agent_token,
                    "room_name": room_name,
                    "background_task_args": {
                        "func": run_agent,
                        **args,
                    },
                }

            else:
                raise HTTPException(
                    status_code=400,
                    detail=f"Unsupported transport type: {transport_type_str}",
                )
=======
                async with aiohttp.ClientSession() as session:
                    url, token = await connection_manager.handle_daily_connection(
                        session, room_url
                    )
                    kwargs.update(
                        {
                            "room_url": url,
                            "token": token,
                        }
                    )
                    args = self.create_args(
                        transport_type=transport_type,
                        connection=url,
                        agent=agent,
                        **kwargs,
                    )
                    logger.info(f"Connect handler called with kwargs: {kwargs}")
                    return {
                        "room_url": url,
                        "token": token,
                        "background_task_args": {
                            "func": run_agent,
                            **args,
                        },
                    }

            else:
                return {"error": f"Unsupported transport type: {transport_type_str}"}
>>>>>>> 13e186c2

        except Exception as e:
            raise HTTPException(
                status_code=500, detail=f"Failed to establish connection: {str(e)}"
            )<|MERGE_RESOLUTION|>--- conflicted
+++ resolved
@@ -11,12 +11,8 @@
     WebRTCOffer,
     connection_manager,
 )
-<<<<<<< HEAD
 from foundation_voice.utils.helpers.daily_helpers import create_room
 
-=======
-from foundation_voice.utils.daily_helpers import create_room
->>>>>>> 13e186c2
 
 
 class CaiSDK:
@@ -127,12 +123,8 @@
         self._ensure_metadata_and_session_id(kwargs)
         logger.debug(request.get("transportType"))
         try:
-<<<<<<< HEAD
             transport_type_str = request.get("transportType", "").lower()
 
-=======
-            transport_type_str = request.get("transportType", "").lower
->>>>>>> 13e186c2
             # Convert string to TransportType enum
             try:
                 transport_type = TransportType(transport_type_str)
@@ -169,7 +161,6 @@
                 if not room_url:
                     room_url, _ = create_room()
 
-<<<<<<< HEAD
                 url, token = await connection_manager.handle_daily_connection(room_url)
                 kwargs.update(
                     {
@@ -262,36 +253,6 @@
                     status_code=400,
                     detail=f"Unsupported transport type: {transport_type_str}",
                 )
-=======
-                async with aiohttp.ClientSession() as session:
-                    url, token = await connection_manager.handle_daily_connection(
-                        session, room_url
-                    )
-                    kwargs.update(
-                        {
-                            "room_url": url,
-                            "token": token,
-                        }
-                    )
-                    args = self.create_args(
-                        transport_type=transport_type,
-                        connection=url,
-                        agent=agent,
-                        **kwargs,
-                    )
-                    logger.info(f"Connect handler called with kwargs: {kwargs}")
-                    return {
-                        "room_url": url,
-                        "token": token,
-                        "background_task_args": {
-                            "func": run_agent,
-                            **args,
-                        },
-                    }
-
-            else:
-                return {"error": f"Unsupported transport type: {transport_type_str}"}
->>>>>>> 13e186c2
 
         except Exception as e:
             raise HTTPException(
