from typing import List
from dataclasses import dataclass

from pipecat.services.llm_service import LLMService
from pipecat.frames.frames import (
    Frame,
    LLMTextFrame,
    LLMFullResponseStartFrame,
    LLMFullResponseEndFrame,
    LLMMessagesFrame,
    EndFrame,
    ErrorFrame,
)
from pipecat.processors.frame_processor import FrameDirection
from pipecat.processors.aggregators.llm_response import (
    LLMAssistantContextAggregator,
    LLMUserContextAggregator,
    LLMUserAggregatorParams,
    LLMAssistantAggregatorParams,
)
from pipecat.processors.aggregators.openai_llm_context import (
    OpenAILLMContextFrame,
)
from pipecat.utils.tracing.service_decorators import traced_llm

from openai.types.chat import ChatCompletionMessageParam

from foundation_voice.custom_plugins.services.openai_agents.agents_sdk.handler import (
    AgentHandler,
)
from foundation_voice.custom_plugins.frames.frames import (
    ToolCallFrame,
    ToolResultFrame,
    AgentHandoffFrame,
    GuardrailTriggeredFrame,
)
<<<<<<< HEAD
from foundation_voice.custom_plugins.processors.aggregators.agent_context import AgentChatContext, AgentChatContextFrame
from foundation_voice.custom_plugins.services.openai_agents.agents_sdk import BufferRunHooks
=======
from foundation_voice.custom_plugins.processors.aggregators.agent_context import (
    AgentChatContext,
    AgentChatContextFrame,
)
>>>>>>> 6b3c5efa

from loguru import logger

# Aggregators for user and assistant context
class AgentUserContextAggregator(LLMUserContextAggregator):
    def add_message(self, message: ChatCompletionMessageParam):
        self._context.add_message(message)

    def get_messages(self) -> List[ChatCompletionMessageParam]:
        return self._context.get_messages()


class AgentAssistantContextAggregator(LLMAssistantContextAggregator):
    def add_message(self, message: ChatCompletionMessageParam):
        self._context.add_message(message)

    def get_messages(self) -> List[ChatCompletionMessageParam]:
        return self._context.get_messages()


@dataclass
class AgentContextAggregatorPair:
    """
    An agent context aggregator pair to keep track of the user and assistant context
    """

    _user: AgentUserContextAggregator
    _assistant: AgentAssistantContextAggregator

    def user(self) -> AgentUserContextAggregator:
        return self._user

    def assistant(self) -> AgentAssistantContextAggregator:
        return self._assistant


class OpenAIAgentPlugin(LLMService):
    """

    Custom agent plugin for OpenAI-Agents-SDK.
    Extends the LLMService class provided by pipecat.

    Args:
        agent_config: AgentConfig :- Configuration for the agent
        tools: dict | None :- userdefined tools for the agent
        rtvi: Optional[RTVIProcessor] :- RTVI processor for the agent
        **kwargs: :- Additional keyword arguments

    """

    def __init__(
        self,
        agent_config,
        data,
        **kwargs,
    ):
        super().__init__(**kwargs)

        self._agent_config = agent_config
        self._rtvi = data.get("rtvi")
        self._triage = data.get("triage", True)

        self._create_agents(
            agent_config,
            self._get_context(agent_config, data.get("contexts")),
            data.get("tools"),
        )

    def _get_context(self, agent_config, contexts):
        return contexts.get(agent_config.get("context"))

    def _create_agents(self, config, context, tools):
        if not config:
            raise ValueError("Missing agent config")
        self._client = AgentHandler(config, context, tools)

    @traced_llm
    async def _process_context(self, context: AgentChatContext):
        """
        Processes the context and emits events based on the agent's response.
        Returns a streaming response
        """
        async def _pre_tool_cb(_ctx, _agent, tool):
            logger.info(
                "Tool call starting: {} (agent={})",
                getattr(tool, "name", str(tool)),
                getattr(_agent, "name", str(_agent)),
            )
            # Send a pre-emptive notice back to the user
            await self.push_frame(TTSSpeakFrame("Let me look that up…"))

        async for event in self._client.run_streamed(
<<<<<<< HEAD
            context.agent,
            context.messages,
            context.context,
            hooks=BufferRunHooks(on_tool_start=_pre_tool_cb),
=======
            context.agent, context.messages, context.context
>>>>>>> 6b3c5efa
        ):
            if event.type == "error_event":
                # Push error frame when an error occurs when agent is running
                await self.push_frame(ErrorFrame(event.data.text))

            elif event.type == "raw_response_event":
                # Streaming response chunks. Push text frame for each chunk
                await self.push_frame(LLMTextFrame(event.data.delta))

            elif event.type == "tool_call_item":
                # Push tool call frame when the agent makes a tool call
                await self.push_frame(
                    ToolCallFrame(
                        agent_name=event.data.agent,
                        tool_name=event.data.tool_name,
                        input=event.data.input,
                        call_id=event.data.call_id,
                    )
                )

            elif event.type == "tool_call_output_item":
                # Push tool result frame when tool call finishes with a result
                await self.push_frame(
                    ToolResultFrame(
                        result=event.data.tool_result, call_id=event.data.call_id
                    )
                )

            elif event.type == "agent_updated_stream_event":
                if event.data.from_agent != event.data.to_agent:
                    if not self._triage:
                        context.agent = event.data.to_agent

                    # Push a frame to display agent handoff
                    await self.push_frame(
                        AgentHandoffFrame(
                            from_agent=event.data.from_agent,
                            to_agent=event.data.to_agent,
                        )
                    )

            elif event.type == "guardrail_triggered_event":
                message = {
                    "role": "system",
                    "content": f"The user is talking about topic outside the scope of this conversation. The {event.data.guardrail_name} guardrail has been triggered and the reasoning being {event.data.reasoning}. Please mention the user's question and say that you cannot help with it and redirect the user back to the current conversation by looking at your last message as context.",
                }

                context.add_message(message)

                # Process this new context to generate a response
                await self.push_frame(LLMFullResponseStartFrame())
                await self._process_context(context)
                await self.push_frame(LLMFullResponseEndFrame())

                await self.push_frame(
                    GuardrailTriggeredFrame(
                        guardrail_name=event.data.guardrail_name,
                        is_off_topic=event.data.is_off_topic,
                        reasoning=event.data.reasoning,
                    )
                )

    async def process_frame(self, frame: Frame, direction: FrameDirection):
        # Handle EndFrame specially to avoid serialization issues
        if isinstance(frame, EndFrame):
            await self.stop(frame)

        await super().process_frame(frame, direction)

        context = None

        if isinstance(frame, OpenAILLMContextFrame):
            context = frame.context
        elif isinstance(frame, AgentChatContextFrame):
            context = frame.context
        elif isinstance(frame, LLMMessagesFrame):
            context = AgentChatContext.from_messages(frame.messages)
            if context.agent is None:
                context.agent = self._agent_config.get("start_agent")

        if context is not None:
            await self.push_frame(LLMFullResponseStartFrame())
            await self._process_context(context)
            await self.push_frame(LLMFullResponseEndFrame())
        else:
            await self.push_frame(frame, direction)

    def create_context_aggregator(
        self,
        context: AgentChatContext,
        *,
        user_params: LLMUserAggregatorParams = LLMUserAggregatorParams(),
        assistant_params: LLMAssistantAggregatorParams = LLMAssistantAggregatorParams(),
    ) -> AgentContextAggregatorPair:
        user = AgentUserContextAggregator(context, params=user_params)
        assistant = AgentAssistantContextAggregator(user, params=assistant_params)
        return AgentContextAggregatorPair(_user=user, _assistant=assistant)

    def get_agent(self, name: str):
        return self._client.get_agent(name)<|MERGE_RESOLUTION|>--- conflicted
+++ resolved
@@ -10,6 +10,7 @@
     LLMMessagesFrame,
     EndFrame,
     ErrorFrame,
+    TTSSpeakFrame 
 )
 from pipecat.processors.frame_processor import FrameDirection
 from pipecat.processors.aggregators.llm_response import (
@@ -34,15 +35,12 @@
     AgentHandoffFrame,
     GuardrailTriggeredFrame,
 )
-<<<<<<< HEAD
-from foundation_voice.custom_plugins.processors.aggregators.agent_context import AgentChatContext, AgentChatContextFrame
-from foundation_voice.custom_plugins.services.openai_agents.agents_sdk import BufferRunHooks
-=======
 from foundation_voice.custom_plugins.processors.aggregators.agent_context import (
     AgentChatContext,
     AgentChatContextFrame,
 )
->>>>>>> 6b3c5efa
+from foundation_voice.custom_plugins.services.openai_agents.agents_sdk import BufferRunHooks
+
 
 from loguru import logger
 
@@ -135,14 +133,10 @@
             await self.push_frame(TTSSpeakFrame("Let me look that up…"))
 
         async for event in self._client.run_streamed(
-<<<<<<< HEAD
             context.agent,
             context.messages,
             context.context,
             hooks=BufferRunHooks(on_tool_start=_pre_tool_cb),
-=======
-            context.agent, context.messages, context.context
->>>>>>> 6b3c5efa
         ):
             if event.type == "error_event":
                 # Push error frame when an error occurs when agent is running
