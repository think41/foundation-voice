--- conflicted
+++ resolved
@@ -47,13 +47,9 @@
 
         async def stream_agent():
             try:
-<<<<<<< HEAD
-                async for chunk in Runner.run_streamed(agent, messages, context=context, hooks=hooks).stream_events():
-=======
                 async for chunk in Runner.run_streamed(
-                    agent, messages, context=context
+                    agent, messages, context=context,hooks=hooks
                 ).stream_events():
->>>>>>> 6b3c5efa
                     if cancel_event.is_set():
                         break
                     if chunk.type == "raw_response_event" and isinstance(
