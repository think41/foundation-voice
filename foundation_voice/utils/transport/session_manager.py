--- conflicted
+++ resolved
@@ -16,13 +16,8 @@
         self, session_id: str, task: "PipelineTask", room_data: str = None
     ):
         self.active_sessions[session_id] = task
-<<<<<<< HEAD
         if room_data:
             self.daily_room_sessions[room_data] = task
-=======
-        if daily_room_url:
-            self.daily_room_sessions[daily_room_url] = task
->>>>>>> d743d5b0
 
     async def remove_session(self, session_id: str):
         """Remove session and clean up all related references."""
@@ -48,12 +43,9 @@
     def get_daily_room_session(self, room_url: str) -> Optional["PipelineTask"]:
         return self.daily_room_sessions.get(room_url)
 
-<<<<<<< HEAD
     def get_livekit_room_session(self, room_name: str) -> Optional["PipelineTask"]:
         return self.livekit_room_sessions.get(room_name)
-    
-=======
->>>>>>> d743d5b0
+
     def get_webrtc_session(self, pc_id: str) -> Optional["PipelineTask"]:
         return self.webrtc_sessions.get(pc_id)
 
