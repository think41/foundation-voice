<<<<<<< HEAD
import os

=======
from typing import Optional, Union
from fastapi import WebSocket
from pipecat.transports.network.webrtc_connection import SmallWebRTCConnection
from loguru import logger
>>>>>>> 13e186c2
from enum import Enum
from loguru import logger
from fastapi import WebSocket
from typing import Optional, Union, Dict, Any

from pipecat.serializers.twilio import TwilioFrameSerializer
from pipecat.serializers.protobuf import ProtobufFrameSerializer
from pipecat.transports.base_transport import TransportParams
from pipecat.transports.network.webrtc_connection import SmallWebRTCConnection
from pipecat.audio.filters.noisereduce_filter import NoisereduceFilter

from foundation_voice.utils.providers.vad_provider import create_vad_analyzer



class TransportType(Enum):
    """Enum defining all supported transport types"""

    WEBSOCKET = "websocket"
    WEBRTC = "webrtc"
    DAILY = "daily"
    SIP = "sip"
    LIVEKIT = "livekit"
    LIVEKIT_SIP = "livekit_sip"


def get_fastapi_websocket_transport(
    connection,
    serializer: ProtobufFrameSerializer | TwilioFrameSerializer,
    vad_analyzer,
    extra_params: Dict[str, Any] = None,
):
    try:
        from fastapi import WebSocket
        from pipecat.transports.network.fastapi_websocket import (
            FastAPIWebsocketTransport,
            FastAPIWebsocketParams,
        )

    except ImportError as e:
        logger.error(
            "The 'fastapi' package, required for WebSocket transport, was not found. "
            "To use this transport, please install the SDK with the 'fastapi' extra: "
            "pip install foundation-voice[fastapi]"
        )
        # Re-raise with a clear message and original exception context
        raise ImportError(
            "WebSocket transport dependencies not found. Install with: pip install foundation-voice[fastapi]"
        ) from e

    if not isinstance(connection, WebSocket):
        raise ValueError("WebSocket connection required for websocket transport")

    return FastAPIWebsocketTransport(
        websocket=connection,
        params=FastAPIWebsocketParams(
            serializer=serializer,
            audio_in_enabled=True,
            audio_out_enabled=True,
            audio_in_filter=NoisereduceFilter(),
            add_wav_header=False,
            vad_analyzer=vad_analyzer,
            **(extra_params or {}),
        ),
    )




class TransportFactory:
    @staticmethod
    def create_transport(
        transport_type: TransportType,
        connection: Optional[Union[WebSocket, SmallWebRTCConnection]] = None,
        room_url: str = None,
        token: str = None,
        bot_name: str = "AI Assistant",
        **kwargs,
    ):
        """
        Create a transport based on the specified type.
        Args:
            transport_type: Type of transport to create (must be TransportType enum)
            connection: Connection instance for websocket/webrtc
            room_url: URL for Daily.co room
            token: Authentication token
            bot_name: Name of the bot
            **kwargs: Additional parameters for specific transports (e.g., sip_params, vad_config)
        Returns:
            Transport instance
        Raises:
            ValueError: If required parameters are missing
        """
        if not isinstance(transport_type, TransportType):
            raise ValueError("transport_type must be a TransportType enum")

        logger.debug(
            f"TransportFactory: Creating transport type: {transport_type.value}"
        )
        logger.debug(
            f"TransportFactory: Connection type: {type(connection).__name__ if connection else 'None'}"
        )
        logger.debug(f"TransportFactory: Additional kwargs: {list(kwargs.keys())}")

        vad_config = kwargs.get("vad_config", {})
        vad_analyzer = create_vad_analyzer(vad_config)

        if transport_type == TransportType.WEBSOCKET:
            logger.debug("TransportFactory: Creating standard WebSocket transport")

            transport = get_fastapi_websocket_transport(
                connection=connection,
                serializer=ProtobufFrameSerializer(),
                vad_analyzer=vad_analyzer,
                extra_params={"session_timeout": 60 * 3},
            )

            return transport

        elif transport_type == TransportType.WEBRTC:
            try:
                from pipecat.transports.network.webrtc_connection import (
                    SmallWebRTCConnection,
                )
                from pipecat.transports.network.small_webrtc import SmallWebRTCTransport
            except ImportError as e:
                logger.error(
                    "The 'small_webrtc' package, required for WebRTC transport, was not found. "
                    "To use this transport, please install the SDK with the 'small_webrtc' extra: "
                    "pip install foundation-voice[small_webrtc]"
                )
                # Re-raise with a clear message and original exception context
                raise ImportError(
                    "WebRTC transport dependencies not found. Install with: pip install foundation-voice[small_webrtc]"
                ) from e
            logger.debug("TransportFactory: Creating WebRTC transport")
            if not isinstance(connection, SmallWebRTCConnection):
                raise ValueError("WebRTC connection required for webrtc transport")

            return SmallWebRTCTransport(
                webrtc_connection=connection,
                params=TransportParams(
                    audio_in_enabled=True,
                    audio_out_enabled=True,
                    audio_in_filter=NoisereduceFilter(),
                    vad_analyzer=vad_analyzer,
                ),
            )

        elif transport_type == TransportType.DAILY:
            logger.debug("TransportFactory: Creating Daily transport")
            try:
                from pipecat.transports.services.daily import (
                    DailyTransport,
                    DailyParams,
                )
            except ImportError as e:
                logger.error(
                    "The 'daily' package, required for Daily transport, was not found. "
                    "To use this transport, please install the SDK with the 'daily' extra: "
                    "pip install foundation-voice[daily]"
                )
                # Re-raise with a clear message and original exception context
                raise ImportError(
                    "Daily transport dependencies not found. Install with: pip install foundation-voice[daily]"
                ) from e

            if not room_url or not token:
                raise ValueError("room_url and token required for daily transport")
            logger.debug(
                f"Creating Daily transport with room_url: {room_url} and token: {token}"
            )

            return DailyTransport(
                room_url=room_url,
                token=token,
                bot_name=bot_name,
                params=DailyParams(
                    audio_out_enabled=True,
                    transcription_enabled=True,
                    vad_enabled=True,
                    vad_analyzer=vad_analyzer,
                    audio_in_filter=NoisereduceFilter(),
                ),
            )

        elif transport_type == TransportType.SIP:
<<<<<<< HEAD
            logger.debug(
                "TransportFactory: Creating SIP transport with Twilio serializer"
            )
=======
            try:
                from fastapi import WebSocket
                from pipecat.transports.network.fastapi_websocket import (
                    FastAPIWebsocketTransport,
                    FastAPIWebsocketParams,
                )
            except ImportError as e:
                logger.error(
                    "The 'fastapi' package, required for WebSocket transport, was not found. "
                    "To use this transport, please install the SDK with the 'fastapi' extra: "
                    "pip install foundation-voice[fastapi]"
                )
                # Re-raise with a clear message and original exception context
                raise ImportError(
                    "WebSocket transport dependencies not found. Install with: pip install foundation-voice[fastapi]"
                ) from e
            logger.debug("TransportFactory: Creating standard WebSocket transport")

            logger.debug(
                "TransportFactory: Creating SIP transport with Twilio serializer"
            )
            if not isinstance(connection, WebSocket):
                raise ValueError("WebSocket connection required for SIP transport")
>>>>>>> 13e186c2

            sip_params = kwargs.get("sip_params", {})
            stream_sid = sip_params.get("stream_sid")
            call_sid = sip_params.get("call_sid")

            logger.debug(
                f"TransportFactory: SIP params - stream_sid: {stream_sid}, call_sid: {call_sid}"
            )

            if not stream_sid or not call_sid:
                raise ValueError(
                    "stream_sid and call_sid are required for SIP transport"
                )

            serializer = TwilioFrameSerializer(
                stream_sid=stream_sid,
                call_sid=call_sid,
                account_sid=os.getenv("TWILIO_ACCOUNT_SID", ""),
                auth_token=os.getenv("TWILIO_AUTH_TOKEN", ""),
                params=TwilioFrameSerializer.InputParams(
                    auto_hang_up=kwargs.get("auto_hang_up", True),
                ),
            )

            logger.debug(
                "TransportFactory: Created Twilio serializer, building SIP transport"
            )
<<<<<<< HEAD

            transport = get_fastapi_websocket_transport(
                connection=connection,
                serializer=serializer,
                vad_analyzer=vad_analyzer,
                extra_params={
                    "vad_enabled": True,
                    "vad_audio_passthrough": True,
                },
            )
=======
>>>>>>> 13e186c2

            # SIP transport configuration optimized for Twilio
            return transport

        elif transport_type == TransportType.LIVEKIT | TransportType.LIVEKIT_SIP:
            logger.debug("Creating LiveKit transport")
            try:
                from pipecat.transports.services.livekit import LiveKitParams
                from foundation_voice.utils.transport.livekit_transport import (
                    LiveKitTransport,
                )
            except ImportError as e:
                logger.error(
                    "The 'livekit' package, required for LiveKit transport, was not found. "
                    "To use this transport, please install the SDK with the 'livekit' extra: "
                    "pip install foundation-voice[livekit]"
                )
                # Re-raise with a clear message and original exception context
                raise ImportError(
                    "LiveKit transport dependencies not found. Install with: pip install foundation-voice[livekit]"
                ) from e

            room_url = room_url
            agent_token = kwargs.get("agent_token")
            room_name = kwargs.get("room_name")

            logger.info(
                f"Room_URL: {room_url}, Token: {agent_token}, Room_Name: {room_name}"
            )

            if not room_url or not agent_token or not room_name:
                raise ValueError(
                    "room_url, agent_token and room_name are required for LiveKit transport"
                )

            return LiveKitTransport(
                url=room_url,
                token=agent_token,
                room_name=room_name,
                params=LiveKitParams(
                    audio_out_enabled=True,
                    transcription_enabled=True,
                    vad_enabled=True,
                    vad_analyzer=vad_analyzer,
                ),
            )

        else:
            raise ValueError(f"Unhandled transport type: {transport_type}")<|MERGE_RESOLUTION|>--- conflicted
+++ resolved
@@ -1,12 +1,5 @@
-<<<<<<< HEAD
 import os
 
-=======
-from typing import Optional, Union
-from fastapi import WebSocket
-from pipecat.transports.network.webrtc_connection import SmallWebRTCConnection
-from loguru import logger
->>>>>>> 13e186c2
 from enum import Enum
 from loguru import logger
 from fastapi import WebSocket
@@ -21,9 +14,9 @@
 from foundation_voice.utils.providers.vad_provider import create_vad_analyzer
 
 
-
 class TransportType(Enum):
     """Enum defining all supported transport types"""
+
 
     WEBSOCKET = "websocket"
     WEBRTC = "webrtc"
@@ -72,7 +65,6 @@
             **(extra_params or {}),
         ),
     )
-
 
 
 
@@ -109,6 +101,12 @@
         logger.debug(
             f"TransportFactory: Connection type: {type(connection).__name__ if connection else 'None'}"
         )
+        logger.debug(
+            f"TransportFactory: Creating transport type: {transport_type.value}"
+        )
+        logger.debug(
+            f"TransportFactory: Connection type: {type(connection).__name__ if connection else 'None'}"
+        )
         logger.debug(f"TransportFactory: Additional kwargs: {list(kwargs.keys())}")
 
         vad_config = kwargs.get("vad_config", {})
@@ -128,6 +126,9 @@
 
         elif transport_type == TransportType.WEBRTC:
             try:
+                from pipecat.transports.network.webrtc_connection import (
+                    SmallWebRTCConnection,
+                )
                 from pipecat.transports.network.webrtc_connection import (
                     SmallWebRTCConnection,
                 )
@@ -159,6 +160,10 @@
         elif transport_type == TransportType.DAILY:
             logger.debug("TransportFactory: Creating Daily transport")
             try:
+                from pipecat.transports.services.daily import (
+                    DailyTransport,
+                    DailyParams,
+                )
                 from pipecat.transports.services.daily import (
                     DailyTransport,
                     DailyParams,
@@ -194,35 +199,9 @@
             )
 
         elif transport_type == TransportType.SIP:
-<<<<<<< HEAD
             logger.debug(
                 "TransportFactory: Creating SIP transport with Twilio serializer"
             )
-=======
-            try:
-                from fastapi import WebSocket
-                from pipecat.transports.network.fastapi_websocket import (
-                    FastAPIWebsocketTransport,
-                    FastAPIWebsocketParams,
-                )
-            except ImportError as e:
-                logger.error(
-                    "The 'fastapi' package, required for WebSocket transport, was not found. "
-                    "To use this transport, please install the SDK with the 'fastapi' extra: "
-                    "pip install foundation-voice[fastapi]"
-                )
-                # Re-raise with a clear message and original exception context
-                raise ImportError(
-                    "WebSocket transport dependencies not found. Install with: pip install foundation-voice[fastapi]"
-                ) from e
-            logger.debug("TransportFactory: Creating standard WebSocket transport")
-
-            logger.debug(
-                "TransportFactory: Creating SIP transport with Twilio serializer"
-            )
-            if not isinstance(connection, WebSocket):
-                raise ValueError("WebSocket connection required for SIP transport")
->>>>>>> 13e186c2
 
             sip_params = kwargs.get("sip_params", {})
             stream_sid = sip_params.get("stream_sid")
@@ -231,8 +210,14 @@
             logger.debug(
                 f"TransportFactory: SIP params - stream_sid: {stream_sid}, call_sid: {call_sid}"
             )
+            logger.debug(
+                f"TransportFactory: SIP params - stream_sid: {stream_sid}, call_sid: {call_sid}"
+            )
 
             if not stream_sid or not call_sid:
+                raise ValueError(
+                    "stream_sid and call_sid are required for SIP transport"
+                )
                 raise ValueError(
                     "stream_sid and call_sid are required for SIP transport"
                 )
@@ -250,7 +235,6 @@
             logger.debug(
                 "TransportFactory: Created Twilio serializer, building SIP transport"
             )
-<<<<<<< HEAD
 
             transport = get_fastapi_websocket_transport(
                 connection=connection,
@@ -261,8 +245,6 @@
                     "vad_audio_passthrough": True,
                 },
             )
-=======
->>>>>>> 13e186c2
 
             # SIP transport configuration optimized for Twilio
             return transport
