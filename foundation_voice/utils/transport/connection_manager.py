from typing import Dict, Tuple, Optional
from loguru import logger
import os
import aiohttp
from pydantic import BaseModel
from pipecat.transports.network.webrtc_connection import SmallWebRTCConnection
from pipecat.transports.services.helpers.daily_rest import DailyRESTHelper
from ..daily_helpers import get_token
<<<<<<< HEAD
=======

logger = logging.getLogger(__name__)
>>>>>>> 271e9c53


class WebRTCOffer(BaseModel):
    sdp: str
    type: str
    session_id: Optional[str] = None
    pc_id: Optional[str] = None
    restart_pc: bool = False
    agent_name: Optional[str] = None


class ConnectionManager:
    def __init__(self):
        self.pcs_map: Dict[str, SmallWebRTCConnection] = {}

    async def handle_webrtc_connection(
        self, request: WebRTCOffer
    ) -> Tuple[dict, SmallWebRTCConnection]:
        """Handle WebRTC connection creation or renegotiation."""
        if request.pc_id and request.pc_id in self.pcs_map:
            connection = self.pcs_map[request.pc_id]
            logger.info(f"Reusing existing connection for pc_id: {request.pc_id}")
            await connection.renegotiate(
                sdp=request.sdp,
                type=request.type,
                restart_pc=request.restart_pc,
            )
        else:
            connection = SmallWebRTCConnection(
                ice_servers=["stun:stun.l.google.com:19302"]
            )
            await connection.initialize(sdp=request.sdp, type=request.type)

        answer = connection.get_answer()
        self.pcs_map[answer["pc_id"]] = connection
        return answer, connection

    async def handle_daily_connection(
        self, session: aiohttp.ClientSession, room_url: Optional[str] = None
    ) -> tuple[str, str]:
        """Handle Daily.co connection setup."""
        if not room_url:
            raise ValueError("Room URL is required for Daily.co connection")

        api_key = os.getenv("DAILY_API_KEY")
        if not api_key:
            raise ValueError(
                "No Daily API key specified. Set DAILY_API_KEY in your environment."
            )

        # Get token using our helper function
        token = get_token(room_url)
        return room_url, token


# Create global instance
connection_manager = ConnectionManager()<|MERGE_RESOLUTION|>--- conflicted
+++ resolved
@@ -1,22 +1,18 @@
 from typing import Dict, Tuple, Optional
-from loguru import logger
+import logging
 import os
 import aiohttp
 from pydantic import BaseModel
 from pipecat.transports.network.webrtc_connection import SmallWebRTCConnection
 from pipecat.transports.services.helpers.daily_rest import DailyRESTHelper
 from ..daily_helpers import get_token
-<<<<<<< HEAD
-=======
 
 logger = logging.getLogger(__name__)
->>>>>>> 271e9c53
 
 
 class WebRTCOffer(BaseModel):
     sdp: str
     type: str
-    session_id: Optional[str] = None
     pc_id: Optional[str] = None
     restart_pc: bool = False
     agent_name: Optional[str] = None
