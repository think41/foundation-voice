--- conflicted
+++ resolved
@@ -20,13 +20,8 @@
         VAD analyzer instance or None
     """
     vad_provider = vad_config.get("provider", "silero")
-
-<<<<<<< HEAD
-    params_config = vad_config.get("params", {})     
-=======
     params_config = vad_config.get("params", {})
-    sample_rate = vad_config.get("sample_rate", None)
->>>>>>> b9e6194d
+    
     vad_params = VADParams(**params_config) if params_config else VADParams()
 
     # Dictionary mapping providers to their analyzer creation functions
