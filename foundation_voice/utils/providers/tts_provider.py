--- conflicted
+++ resolved
@@ -47,10 +47,8 @@
         "Deepgram TTS", "DEEPGRAM_API_KEY"
     )
     if tts_config.get("sample_rate", None) is not None:
-<<<<<<< HEAD
         logger.debug(f"tts config: {tts_config}")
-=======
->>>>>>> b7f88c78
+
         return DeepgramTTSService(
             api_key=api_key,
             voice=tts_config.get("voice", "aura-asteria-en"),
@@ -61,10 +59,6 @@
             api_key=api_key,
             voice=tts_config.get("voice", "aura-asteria-en"),
         )
-<<<<<<< HEAD
-
-=======
->>>>>>> b7f88c78
 
 def _create_smallestai_tts_service(tts_config: Dict[str, Any]) -> Any:
     SmallestTTSService = import_provider_service(
