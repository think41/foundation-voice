"""
Text-to-Speech (TTS) provider module.
"""

import os
from typing import Dict, Any

from loguru import logger
from foundation_voice.utils.api_utils import _raise_missing_api_key
from foundation_voice.utils.provider_utils import import_provider_service
from dotenv import load_dotenv

load_dotenv()


def _create_cartesia_tts_service(tts_config: Dict[str, Any]) -> Any:
    CartesiaTTSService = import_provider_service(
        "pipecat.services.cartesia.tts", "CartesiaTTSService", "cartesia"
    )
    api_key = os.getenv("CARTESIA_API_KEY") or _raise_missing_api_key(
        "Cartesia", "CARTESIA_API_KEY"
    )
    return CartesiaTTSService(
        api_key=api_key,
        voice_id=tts_config.get("voice", "71a7ad14-091c-4e8e-a314-022ece01c121"),
    )


def _create_openai_tts_service(tts_config: Dict[str, Any]) -> Any:
    OpenAITTSService = import_provider_service(
        "pipecat.services.openai.tts", "OpenAITTSService", "openai"
    )
    api_key = os.getenv("OPENAI_API_KEY") or _raise_missing_api_key(
        "OpenAI TTS", "OPENAI_API_KEY"
    )
    return OpenAITTSService(
        api_key=api_key,
        voice=tts_config.get("voice", "alloy"),
    )


def _create_deepgram_tts_service(tts_config: Dict[str, Any]) -> Any:
    DeepgramTTSService = import_provider_service(
        "pipecat.services.deepgram.tts", "DeepgramTTSService", "deepgram"
    )
    api_key = os.getenv("DEEPGRAM_API_KEY") or _raise_missing_api_key(
        "Deepgram TTS", "DEEPGRAM_API_KEY"
<<<<<<< HEAD
=======
    )
    return DeepgramTTSService(
        api_key=api_key,
        model=tts_config.get("model", "aura-asteria-en"),
        encoding=tts_config.get("encoding", "linear16"),
        container=tts_config.get("container", "none"),
        sample_rate=tts_config.get("sample_rate", 24000),
        chunk_size=tts_config.get("chunk_size", 1024),
>>>>>>> 13e186c2
    )
    if tts_config.get("sample_rate", None) is not None:
        logger.debug(f"tts config: {tts_config}")

        return DeepgramTTSService(
            api_key=api_key,
            voice=tts_config.get("voice", "aura-asteria-en"),
            sample_rate=tts_config.get("sample_rate", 16000),
        )
    else:
        return DeepgramTTSService(
            api_key=api_key,
            voice=tts_config.get("voice", "aura-asteria-en"),
        )




def _create_smallestai_tts_service(tts_config: Dict[str, Any]) -> Any:
    SmallestTTSService = import_provider_service(
        "foundation_voice.custom_plugins.services.smallest.tts",
        "SmallestTTSService",
        "smallestai",
    )
    api_key = os.getenv("SMALLESTAI_API_KEY") or _raise_missing_api_key(
        "SmallestAI TTS", "SMALLEST_AI_API_KEY"
    )
    return SmallestTTSService(
        api_key=api_key,
        model=tts_config.get("model", "lightning-v2"),  # Retain original default
        voice_id=tts_config.get("voice_id", None),
        speed=float(tts_config.get("speed", 1.0)),
    )


def _create_elevenlabs_tts_service(tts_config: Dict[str, Any]) -> Any:
    ElevenLabsTTSService = import_provider_service(
        "pipecat.services.elevenlabs.tts", "ElevenLabsTTSService", "elevenlabs"
    )
    api_key = os.getenv("ELEVENLABS_API_KEY") or _raise_missing_api_key(
        "ElevenLabs TTS", "ELEVENLABS_API_KEY"
    )
    return ElevenLabsTTSService(
        api_key=api_key,
        voice_id=tts_config.get(
            "voice_id", "YOUR_DEFAULT_ELEVENLABS_VOICE_ID"
        ),  # Recommended: Configure this in your agent_config.json
        model=tts_config.get("model", "eleven_turbo_v2"),
    )


def create_tts_service(tts_config: Dict[str, Any]) -> Any:
    """
    Create a TTS service based on configuration.

    Args:
        tts_config: Dictionary containing TTS configuration

    Returns:
        TTS service instance
    """
    tts_provider = tts_config.get("provider", "cartesia")  # Default provider

    # Dictionary mapping providers to their service creation helper functions
    tts_provider_factories = {
        "cartesia": _create_cartesia_tts_service,
        "openai": _create_openai_tts_service,
        "deepgram": _create_deepgram_tts_service,
        "smallestai": _create_smallestai_tts_service,
        "elevenlabs": _create_elevenlabs_tts_service,
    }

    # Get the factory function for the selected provider
    # If the provider is not found, default to cartesia's factory as per original logic
    provider_factory = tts_provider_factories.get(
        tts_provider, _create_cartesia_tts_service
    )

    logger.debug(f"Creating TTS service with provider: {tts_provider}")
    return provider_factory(tts_config)<|MERGE_RESOLUTION|>--- conflicted
+++ resolved
@@ -20,15 +20,22 @@
     api_key = os.getenv("CARTESIA_API_KEY") or _raise_missing_api_key(
         "Cartesia", "CARTESIA_API_KEY"
     )
+    api_key = os.getenv("CARTESIA_API_KEY") or _raise_missing_api_key(
+        "Cartesia", "CARTESIA_API_KEY"
+    )
     return CartesiaTTSService(
         api_key=api_key,
         voice_id=tts_config.get("voice", "71a7ad14-091c-4e8e-a314-022ece01c121"),
     )
 
 
+
 def _create_openai_tts_service(tts_config: Dict[str, Any]) -> Any:
     OpenAITTSService = import_provider_service(
         "pipecat.services.openai.tts", "OpenAITTSService", "openai"
+    )
+    api_key = os.getenv("OPENAI_API_KEY") or _raise_missing_api_key(
+        "OpenAI TTS", "OPENAI_API_KEY"
     )
     api_key = os.getenv("OPENAI_API_KEY") or _raise_missing_api_key(
         "OpenAI TTS", "OPENAI_API_KEY"
@@ -39,23 +46,13 @@
     )
 
 
+
 def _create_deepgram_tts_service(tts_config: Dict[str, Any]) -> Any:
     DeepgramTTSService = import_provider_service(
         "pipecat.services.deepgram.tts", "DeepgramTTSService", "deepgram"
     )
     api_key = os.getenv("DEEPGRAM_API_KEY") or _raise_missing_api_key(
         "Deepgram TTS", "DEEPGRAM_API_KEY"
-<<<<<<< HEAD
-=======
-    )
-    return DeepgramTTSService(
-        api_key=api_key,
-        model=tts_config.get("model", "aura-asteria-en"),
-        encoding=tts_config.get("encoding", "linear16"),
-        container=tts_config.get("container", "none"),
-        sample_rate=tts_config.get("sample_rate", 24000),
-        chunk_size=tts_config.get("chunk_size", 1024),
->>>>>>> 13e186c2
     )
     if tts_config.get("sample_rate", None) is not None:
         logger.debug(f"tts config: {tts_config}")
@@ -79,12 +76,19 @@
         "foundation_voice.custom_plugins.services.smallest.tts",
         "SmallestTTSService",
         "smallestai",
+        "foundation_voice.custom_plugins.services.smallest.tts",
+        "SmallestTTSService",
+        "smallestai",
+    )
+    api_key = os.getenv("SMALLESTAI_API_KEY") or _raise_missing_api_key(
+        "SmallestAI TTS", "SMALLEST_AI_API_KEY"
     )
     api_key = os.getenv("SMALLESTAI_API_KEY") or _raise_missing_api_key(
         "SmallestAI TTS", "SMALLEST_AI_API_KEY"
     )
     return SmallestTTSService(
         api_key=api_key,
+        model=tts_config.get("model", "lightning-v2"),  # Retain original default
         model=tts_config.get("model", "lightning-v2"),  # Retain original default
         voice_id=tts_config.get("voice_id", None),
         speed=float(tts_config.get("speed", 1.0)),
@@ -98,13 +102,20 @@
     api_key = os.getenv("ELEVENLABS_API_KEY") or _raise_missing_api_key(
         "ElevenLabs TTS", "ELEVENLABS_API_KEY"
     )
+    api_key = os.getenv("ELEVENLABS_API_KEY") or _raise_missing_api_key(
+        "ElevenLabs TTS", "ELEVENLABS_API_KEY"
+    )
     return ElevenLabsTTSService(
         api_key=api_key,
         voice_id=tts_config.get(
             "voice_id", "YOUR_DEFAULT_ELEVENLABS_VOICE_ID"
         ),  # Recommended: Configure this in your agent_config.json
+        voice_id=tts_config.get(
+            "voice_id", "YOUR_DEFAULT_ELEVENLABS_VOICE_ID"
+        ),  # Recommended: Configure this in your agent_config.json
         model=tts_config.get("model", "eleven_turbo_v2"),
     )
+
 
 
 def create_tts_service(tts_config: Dict[str, Any]) -> Any:
@@ -117,6 +128,7 @@
     Returns:
         TTS service instance
     """
+    tts_provider = tts_config.get("provider", "cartesia")  # Default provider
     tts_provider = tts_config.get("provider", "cartesia")  # Default provider
 
     # Dictionary mapping providers to their service creation helper functions
@@ -134,5 +146,9 @@
         tts_provider, _create_cartesia_tts_service
     )
 
+    provider_factory = tts_provider_factories.get(
+        tts_provider, _create_cartesia_tts_service
+    )
+
     logger.debug(f"Creating TTS service with provider: {tts_provider}")
     return provider_factory(tts_config)