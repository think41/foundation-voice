--- conflicted
+++ resolved
@@ -45,17 +45,6 @@
     )
     api_key = os.getenv("DEEPGRAM_API_KEY") or _raise_missing_api_key(
         "Deepgram TTS", "DEEPGRAM_API_KEY"
-<<<<<<< HEAD
-=======
-    )
-    return DeepgramTTSService(
-        api_key=api_key,
-        model=tts_config.get("model", "aura-asteria-en"),
-        encoding=tts_config.get("encoding", "linear16"),
-        container=tts_config.get("container", "none"),
-        sample_rate=tts_config.get("sample_rate", 24000),
-        chunk_size=tts_config.get("chunk_size", 1024),
->>>>>>> 13e186c2
     )
     if tts_config.get("sample_rate", None) is not None:
         logger.debug(f"tts config: {tts_config}")
