--- conflicted
+++ resolved
@@ -2,62 +2,24 @@
 Large Language Model (LLM) provider module.
 """
 
-from typing import Dict, Any, Optional
+import os
 
 from loguru import logger
-<<<<<<< HEAD
-=======
 from typing import Dict, Any
 
 from pipecat.services.groq.llm import GroqLLMService
 from pipecat.services.openai.llm import OpenAILLMService
 from pipecat.services.cerebras.llm import CerebrasLLMService
->>>>>>> 30061f93
 from pipecat.adapters.schemas.tools_schema import ToolsSchema
 from pipecat.processors.aggregators.openai_llm_context import OpenAILLMContext
 
-from foundation_voice.utils.api_utils import get_api_key
+from foundation_voice.custom_plugins.services.openai_agents.llm import OpenAIAgentPlugin
+from foundation_voice.custom_plugins.processors.aggregators.agent_context import AgentChatContext
+
 
 DEFAULT_PROMPT = "You are a helpful LLM in a WebRTC call. Your goal is to demonstrate your capabilities in a succinct way. Your output will be converted to audio so don't include special characters in your answers. Respond to what the user said in a creative and helpful way."
 DEFAULT_INITIAL_GREETING = "Hello. How can I help you today?"
 
-def _create_openai_service(llm_config: Dict[str, Any]) -> Any:
-    """Create an OpenAI LLM service."""
-    try:
-        from pipecat.services.openai import OpenAILLMService
-    except ImportError as e:
-        logger.error(
-            "The 'openai' package, required for OpenAI LLM service, was not found. "
-            "To use this service, please install the SDK with the 'openai' extra: "
-            "pip install foundation-voice[openai]"
-        )
-        raise ImportError(
-            "OpenAI LLM service dependencies not found. Install with: pip install foundation-voice[openai]"
-        ) from e
-    
-    return OpenAILLMService(
-        api_key=get_api_key("openai", llm_config),
-        model=llm_config.get("model", "gpt-4o-mini"),
-    )
-
-def _create_openai_agent_plugin_service(llm_config: Dict[str, Any], data: Dict[str, Any]) -> Any:
-    """Create an OpenAI Agent Plugin service."""
-    try:
-        from foundation_voice.custom_plugins.services.openai_agents.llm import OpenAIAgentPlugin
-    except ImportError as e:
-        logger.error(
-            "OpenAI Agents Plugin dependencies not found. "
-            "To use the 'openai_agents' LLM provider, please install with: pip install foundation-voice[openai_agents]"
-        )
-        raise ImportError(
-            "OpenAI Agents Plugin dependencies not found. Install with: pip install foundation-voice[openai_agents]"
-        ) from e
-
-    return OpenAIAgentPlugin(
-        api_key=get_api_key("openai", llm_config),
-        agent_config=llm_config.get("agent_config"),
-        data=data,
-    )
 
 def create_llm_service(
     llm_config: Dict[str, Any],
@@ -68,19 +30,14 @@
 
     Args:
         llm_config: Dictionary containing LLM configuration
-        data: Dictionary containing additional data including tools
+        tools: Dictionary containing user-defined tools
+        rtvi: RTVIProcessor instance for RTVI integration
 
     Returns:
         LLM service instance
     """
     llm_provider = llm_config.get("provider", "openai")
 
-<<<<<<< HEAD
-    # Dictionary mapping providers to their service creation functions
-    llm_provider_factories = {
-        "openai": lambda: _create_openai_service(llm_config),
-        "openai_agents": lambda: _create_openai_agent_plugin_service(llm_config, data),
-=======
     def _raise_missing_llm_api_key():
         raise ValueError(
             "Missing API key for LLM provider. Please set 'api_key' in the config or the OPENAI_API_KEY environment variable."
@@ -112,29 +69,20 @@
             or _raise_missing_llm_api_key(),
             model=llm_config.get("model", "llama3.1-8b"),
         ),
->>>>>>> 30061f93
     }
 
-    # Get the factory function for the selected provider
-    provider_factory = llm_provider_factories.get(llm_provider.lower())
-    if provider_factory is None:
-        raise ValueError(
-            f"Unsupported LLM provider: {llm_provider}. "
-            f"Available providers: {', '.join(llm_provider_factories.keys())}"
-        )
-    
+    provider_func = llm_providers.get(llm_provider, llm_providers["openai"])
+
+    llm = provider_func()
+
+    tools = llm_config.get("tools", None)
+    if tools is not None and llm_provider == "openai":
+        
+        for key, value in data.get("tools", {}).items():
+            if key in tools:
+                llm.register_function(key, value["function"])
+
     logger.debug(f"Creating LLM service with provider: {llm_provider}")
-    
-    # Create the LLM service
-    llm = provider_factory()
-    
-    # Register tools if this is an OpenAI provider and tools are specified
-    tools = llm_config.get("tools")
-    if tools is not None and llm_provider == "openai":
-        for key, value in data.get("tools", {}).items():
-            if key in tools and callable(getattr(value, "get", None)) and callable(value.get("function")):
-                llm.register_function(key, value["function"])
-    
     return llm
 
 
@@ -205,22 +153,14 @@
     elif llm_provider == "openai_agents":
         logger.debug("Creating OpenAI Agent LLM context")
         try:
-            from foundation_voice.custom_plugins.processors.aggregators.agent_context import AgentChatContext
-        except ImportError as e:
-            logger.error(
-                "AgentChatContext (part of OpenAI Agents Plugin) not found. "
-                "To use the 'openai_agents' LLM provider, please install with: pip install foundation_voice[openai_agents]"
-            )
-            raise ImportError(
-                "AgentChatContext dependencies not found. Install with: pip install foundation_voice[openai_agents]"
-            ) from e
+            config = agent_config.get("llm", {}).get("agent_config", {})
 
-        try:
-            config = agent_config.get("llm", {}).get("agent_config", {})
             start_agent = config.get("start_agent", None)
+
             return AgentChatContext(
                 agent=start_agent, messages=messages, context=context
             )
+
         except Exception as e:
             logger.error(f"Failed to create OpenAI Agent LLM context: {e}")
             raise