--- conflicted
+++ resolved
@@ -173,16 +173,12 @@
     return llm
 
 
-<<<<<<< HEAD
 def create_llm_context(
     agent_config: Dict[str, Any], 
     context=None, 
     tools={},
     metadata = None
 ):
-=======
-def create_llm_context(agent_config: Dict[str, Any], context=None, tools={}):
->>>>>>> d743d5b0
     """
     Create an LLM context based on configuration.
 
