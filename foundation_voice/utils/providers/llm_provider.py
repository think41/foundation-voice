"""
Large Language Model (LLM) provider module.
"""

from loguru import logger
from typing import Dict, Any
import os

from foundation_voice.utils.api_utils import _raise_missing_api_key
from foundation_voice.utils.provider_utils import import_provider_service

# Imports for type hinting, actual service imports are in helper functions
from pipecat.services.llm_service import LLMService
from pipecat.adapters.schemas.tools_schema import ToolsSchema
from pipecat.processors.aggregators.openai_llm_context import OpenAILLMContext
from dotenv import load_dotenv

load_dotenv()

DEFAULT_PROMPT = "You are a helpful LLM in a WebRTC call. Your goal is to demonstrate your capabilities in a succinct way. Your output will be converted to audio so don't include special characters in your answers. Respond to what the user said in a creative and helpful way."
DEFAULT_INITIAL_GREETING = "Hello. How can I help you today?"


def _create_openai_llm_service(llm_config: Dict[str, Any]) -> LLMService:
    """Create an OpenAI LLM service."""
    OpenAILLMService = import_provider_service(
        "pipecat.services.openai.llm", "OpenAILLMService", "openai"
    )
    return OpenAILLMService(
        api_key=os.getenv("OPENAI_API_KEY")
        or _raise_missing_api_key("OpenAI", "OPENAI_API_KEY"),
        model=llm_config.get("model", "gpt-4o-mini"),
    )


def _create_openai_agent_plugin_service(
    llm_config: Dict[str, Any], data: Dict[str, Any]
) -> LLMService:
    """Create an OpenAI Agent Plugin service."""
    OpenAIAgentPlugin = import_provider_service(
        "foundation_voice.custom_plugins.services.openai_agents.llm",
        "OpenAIAgentPlugin",
        "openai_agents",
    )
    return OpenAIAgentPlugin(
        api_key=os.getenv("OPENAI_API_KEY")
        or _raise_missing_api_key(
            "OpenAI", "OPENAI_API_KEY"
        ),  # Assuming agent plugin uses OPENAI_API_KEY
        agent_config=llm_config.get("agent_config"),
        data=data,
    )


def _create_cerebras_llm_service(llm_config: Dict[str, Any]) -> LLMService:
    """Create a Cerebras LLM service."""
    CerebrasLLMService = import_provider_service(
        "pipecat.services.cerebras.llm", "CerebrasLLMService", "cerebras"
    )
    return CerebrasLLMService(
        api_key=os.getenv("CEREBRAS_API_KEY")
        or _raise_missing_api_key("Cerebras", "CEREBRAS_API_KEY"),
        model=llm_config.get("model", "llama3.1-8b"),
    )


def _create_groq_llm_service(llm_config: Dict[str, Any]) -> LLMService:
    """Create a Groq LLM service."""
    GroqLLMService = import_provider_service(
        "pipecat.services.groq.llm", "GroqLLMService", "groq"
    )
    return GroqLLMService(
        api_key=os.getenv("GROQ_API_KEY")
        or _raise_missing_api_key("Groq", "GROQ_API_KEY"),
        model=llm_config.get("model", "llama3.1-8b"),
    )


def create_llm_service(
    agent_config: Dict[str, Any],
    data: Dict[str, Any],
) -> LLMService:
    """
    Create an LLM service based on configuration.

    Args:
        agent_config: Dictionary containing agent configuration.
        data: Dictionary containing tools and other relevant data.

    Returns:
        LLMService: An instance of the configured LLM service.
    """

    llm_config = agent_config.get("llm", {})

    llm_provider = llm_config.get("provider", "openai").lower()

    llm_provider_factories = {
        "openai": lambda: _create_openai_llm_service(llm_config),
        "openai_agents": lambda: _create_openai_agent_plugin_service(llm_config, data),
        "cerebras": lambda: _create_cerebras_llm_service(llm_config),
        "groq": lambda: _create_groq_llm_service(llm_config),
    }

    provider_factory = llm_provider_factories.get(llm_provider)
    if not provider_factory:
        # Default to OpenAI if provider is unknown or not specified properly
        logger.warning(
            f"Unsupported LLM provider: '{llm_provider}'. Defaulting to 'openai'."
        )
        provider_factory = llm_provider_factories["openai"]
    llm = provider_factory()

    # Register tools if applicable
    # Based on function_adapter.py and create_llm_context, both openai and cerebras might support tools.
    configured_tools = llm_config.get("tools")
    if configured_tools and llm_provider in ["openai", "cerebras", "groq"]:
        if hasattr(llm, "register_function"):
            user_defined_tools = data.get("tools", {})
            for tool_name, tool_details in user_defined_tools.items():
                if tool_name in configured_tools:
                    function_to_register = tool_details.get("function")
                    if callable(function_to_register):
                        llm.register_function(tool_name, function_to_register)
                    else:
                        logger.warning(
                            f"Tool '{tool_name}' is configured but its 'function' is missing or not callable."
                        )
        else:
            logger.warning(
                f"LLM provider '{llm_provider}' is configured with tools, "
                f"but the service instance does not support 'register_function'. Tools will not be registered."
            )

    guardrails = llm_config.get("guardrails", None)
    if guardrails is not None and llm_provider != "openai_agents":
        from foundation_voice.custom_plugins.services.guardrailed_cerebras.guardrail_llm import (
            GuardrailedLLMService,
        )

        guardrail_llm = GuardrailedLLMService(
            llm,
            guardrails=guardrails,
            prompt=agent_config.get("prompt", DEFAULT_PROMPT),
            api_key=os.getenv("CEREBRAS_API_KEY"),
        )

        # Register tools with the guardrailed LLM service as well
        configured_tools = llm_config.get("tools")
        if configured_tools:
            if hasattr(guardrail_llm, "register_function"):
                user_defined_tools = data.get("tools", {})
                for tool_name, tool_details in user_defined_tools.items():
                    if tool_name in configured_tools:
                        function_to_register = tool_details.get("function")
                        if callable(function_to_register):
                            guardrail_llm.register_function(
                                tool_name, function_to_register
                            )
                        else:
                            logger.warning(
                                f"Tool '{tool_name}' is configured but its 'function' is missing or not callable."
                            )
            else:
                logger.warning(
                    "GuardrailedLLMService is configured with tools, "
                    "but the service instance does not support 'register_function'. Tools will not be registered."
                )

        return guardrail_llm

    logger.debug(f"Creating LLM service with provider: {llm_provider}")
    return llm


<<<<<<< HEAD
def create_llm_context(
    agent_config: Dict[str, Any], context=None, tools={}, metadata=None
):
=======
def create_llm_context(agent_config: Dict[str, Any], context=None, tools={}):
>>>>>>> 13e186c2
    """
    Create an LLM context based on configuration.

    Args:
        agent_config: Dictionary containing agent configuration
        context: RunContextWrapper object for OpenAI Agents SDK
        tools: Tools object

    Returns:
        LLM context instance
    """
    prompt = agent_config.get(
        "prompt",
        DEFAULT_PROMPT,
    )
    initial_greeting = agent_config.get(
        "initial_greeting",
        DEFAULT_INITIAL_GREETING,
    )

    messages = [
        {
            "role": "system",
            "content": f"{prompt}. Start by greeting the user with: '{initial_greeting}'",
        }
    ]

    logger.info(f"Metadata: {metadata}")

    if metadata:
        messages.append(
            {
                "role": "system",
                "content": f"This is metadata: {metadata}. Use this metadata for context/tool calling",
            }
        )

    llm_provider = agent_config["llm"]["provider"]

    req_tools = agent_config.get("llm", {}).get("tools", None)

    if llm_provider in ["openai", "cerebras", "groq"]:
        if req_tools is not None:
            try:
                schemas = []
                for key, value in tools.items():
                    if "schema" not in value:
                        logger.warning(f"Skipping tool without 'schema': {value}")
                        continue

                    if key in req_tools:
                        schemas.append(value["schema"])

                if not schemas:
                    logger.error(
                        "No valid schemas found in tools for OpenAI LLM context"
                    )

                tools_schema = ToolsSchema(schemas)

                logger.debug("Creating OpenAI LLM context")
                return OpenAILLMContext(messages=messages, tools=tools_schema)

            except Exception as e:
                raise RuntimeError("Failed to create OpenAI LLM context") from e

        else:
            return OpenAILLMContext(messages=messages)

    elif llm_provider == "openai_agents":
        from foundation_voice.custom_plugins.processors.aggregators.agent_context import (
            AgentChatContext,
        )

        logger.debug("Creating OpenAI Agent LLM context")
        try:
            config = agent_config.get("llm", {}).get("agent_config", {})

            start_agent = config.get("start_agent", None)

            return AgentChatContext(
                agent=start_agent, messages=messages, context=context
            )

        except Exception as e:
            logger.error(f"Failed to create OpenAI Agent LLM context: {e}")
            raise<|MERGE_RESOLUTION|>--- conflicted
+++ resolved
@@ -8,6 +8,7 @@
 
 from foundation_voice.utils.api_utils import _raise_missing_api_key
 from foundation_voice.utils.provider_utils import import_provider_service
+
 
 # Imports for type hinting, actual service imports are in helper functions
 from pipecat.services.llm_service import LLMService
@@ -21,6 +22,7 @@
 DEFAULT_INITIAL_GREETING = "Hello. How can I help you today?"
 
 
+
 def _create_openai_llm_service(llm_config: Dict[str, Any]) -> LLMService:
     """Create an OpenAI LLM service."""
     OpenAILLMService = import_provider_service(
@@ -29,9 +31,15 @@
     return OpenAILLMService(
         api_key=os.getenv("OPENAI_API_KEY")
         or _raise_missing_api_key("OpenAI", "OPENAI_API_KEY"),
+        api_key=os.getenv("OPENAI_API_KEY")
+        or _raise_missing_api_key("OpenAI", "OPENAI_API_KEY"),
         model=llm_config.get("model", "gpt-4o-mini"),
     )
 
+
+def _create_openai_agent_plugin_service(
+    llm_config: Dict[str, Any], data: Dict[str, Any]
+) -> LLMService:
 
 def _create_openai_agent_plugin_service(
     llm_config: Dict[str, Any], data: Dict[str, Any]
@@ -41,8 +49,15 @@
         "foundation_voice.custom_plugins.services.openai_agents.llm",
         "OpenAIAgentPlugin",
         "openai_agents",
+        "foundation_voice.custom_plugins.services.openai_agents.llm",
+        "OpenAIAgentPlugin",
+        "openai_agents",
     )
     return OpenAIAgentPlugin(
+        api_key=os.getenv("OPENAI_API_KEY")
+        or _raise_missing_api_key(
+            "OpenAI", "OPENAI_API_KEY"
+        ),  # Assuming agent plugin uses OPENAI_API_KEY
         api_key=os.getenv("OPENAI_API_KEY")
         or _raise_missing_api_key(
             "OpenAI", "OPENAI_API_KEY"
@@ -52,6 +67,7 @@
     )
 
 
+
 def _create_cerebras_llm_service(llm_config: Dict[str, Any]) -> LLMService:
     """Create a Cerebras LLM service."""
     CerebrasLLMService = import_provider_service(
@@ -60,8 +76,11 @@
     return CerebrasLLMService(
         api_key=os.getenv("CEREBRAS_API_KEY")
         or _raise_missing_api_key("Cerebras", "CEREBRAS_API_KEY"),
+        api_key=os.getenv("CEREBRAS_API_KEY")
+        or _raise_missing_api_key("Cerebras", "CEREBRAS_API_KEY"),
         model=llm_config.get("model", "llama3.1-8b"),
     )
+
 
 
 def _create_groq_llm_service(llm_config: Dict[str, Any]) -> LLMService:
@@ -72,8 +91,11 @@
     return GroqLLMService(
         api_key=os.getenv("GROQ_API_KEY")
         or _raise_missing_api_key("Groq", "GROQ_API_KEY"),
+        api_key=os.getenv("GROQ_API_KEY")
+        or _raise_missing_api_key("Groq", "GROQ_API_KEY"),
         model=llm_config.get("model", "llama3.1-8b"),
     )
+
 
 
 def create_llm_service(
@@ -105,6 +127,9 @@
     provider_factory = llm_provider_factories.get(llm_provider)
     if not provider_factory:
         # Default to OpenAI if provider is unknown or not specified properly
+        logger.warning(
+            f"Unsupported LLM provider: '{llm_provider}'. Defaulting to 'openai'."
+        )
         logger.warning(
             f"Unsupported LLM provider: '{llm_provider}'. Defaulting to 'openai'."
         )
@@ -126,6 +151,9 @@
                         logger.warning(
                             f"Tool '{tool_name}' is configured but its 'function' is missing or not callable."
                         )
+                        logger.warning(
+                            f"Tool '{tool_name}' is configured but its 'function' is missing or not callable."
+                        )
         else:
             logger.warning(
                 f"LLM provider '{llm_provider}' is configured with tools, "
@@ -138,12 +166,18 @@
             GuardrailedLLMService,
         )
 
+        from foundation_voice.custom_plugins.services.guardrailed_cerebras.guardrail_llm import (
+            GuardrailedLLMService,
+        )
+
         guardrail_llm = GuardrailedLLMService(
             llm,
             guardrails=guardrails,
             prompt=agent_config.get("prompt", DEFAULT_PROMPT),
             api_key=os.getenv("CEREBRAS_API_KEY"),
-        )
+            api_key=os.getenv("CEREBRAS_API_KEY"),
+        )
+
 
         # Register tools with the guardrailed LLM service as well
         configured_tools = llm_config.get("tools")
@@ -157,7 +191,13 @@
                             guardrail_llm.register_function(
                                 tool_name, function_to_register
                             )
+                            guardrail_llm.register_function(
+                                tool_name, function_to_register
+                            )
                         else:
+                            logger.warning(
+                                f"Tool '{tool_name}' is configured but its 'function' is missing or not callable."
+                            )
                             logger.warning(
                                 f"Tool '{tool_name}' is configured but its 'function' is missing or not callable."
                             )
@@ -165,7 +205,10 @@
                 logger.warning(
                     "GuardrailedLLMService is configured with tools, "
                     "but the service instance does not support 'register_function'. Tools will not be registered."
+                    "GuardrailedLLMService is configured with tools, "
+                    "but the service instance does not support 'register_function'. Tools will not be registered."
                 )
+
 
         return guardrail_llm
 
@@ -173,13 +216,9 @@
     return llm
 
 
-<<<<<<< HEAD
 def create_llm_context(
     agent_config: Dict[str, Any], context=None, tools={}, metadata=None
 ):
-=======
-def create_llm_context(agent_config: Dict[str, Any], context=None, tools={}):
->>>>>>> 13e186c2
     """
     Create an LLM context based on configuration.
 
@@ -218,6 +257,7 @@
         )
 
     llm_provider = agent_config["llm"]["provider"]
+
 
     req_tools = agent_config.get("llm", {}).get("tools", None)
 
@@ -237,6 +277,9 @@
                     logger.error(
                         "No valid schemas found in tools for OpenAI LLM context"
                     )
+                    logger.error(
+                        "No valid schemas found in tools for OpenAI LLM context"
+                    )
 
                 tools_schema = ToolsSchema(schemas)
 
@@ -254,6 +297,10 @@
             AgentChatContext,
         )
 
+        from foundation_voice.custom_plugins.processors.aggregators.agent_context import (
+            AgentChatContext,
+        )
+
         logger.debug("Creating OpenAI Agent LLM context")
         try:
             config = agent_config.get("llm", {}).get("agent_config", {})
@@ -266,4 +313,4 @@
 
         except Exception as e:
             logger.error(f"Failed to create OpenAI Agent LLM context: {e}")
-            raise+            raise
