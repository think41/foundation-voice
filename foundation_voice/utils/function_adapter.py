import inspect
from loguru import logger

from typing import Callable, Dict, get_type_hints, Union

try:
    from agents import function_tool
except ImportError:
    function_tool = None

from pipecat.services.llm_service import FunctionCallParams
from pipecat.adapters.schemas.function_schema import FunctionSchema


class FunctionAdapter:
    def __init__(self, func: Callable, description: str = ""):
        self.func = func
        self.description = description or func.__doc__
        self.name = func.__name__
        self.signature = inspect.signature(func)
        self.annotations = get_type_hints(func)

    def to_tool_schema(self):
        if function_tool is None:
            raise RuntimeError(
                "The 'agents' package is not installed, but it's required to use 'to_tool_schema'. "
                "Please install it, for example, with 'pip install foundation-voice[openai_agents]' or your specific extras."
            )
        return function_tool(
            name_override=self.name, description_override=self.description
        )(self.func)

    def to_function_schema(self):
        properties = {}
        required = []

        for param_name, param in self.signature.parameters.items():
            logger.info(param_name)
            if param_name == "ctx":
                logger.warning(
                    "Context parameter not allowed for llm functions. Skipping function"
                )
                return None

            annotation = self.annotations.get(param_name, str)

            json_type = self._python_type_to_json_type(annotation)

            properties[param_name] = {
                "type": json_type,
                "description": f"{param_name} parameter",
            }

            if param.default is inspect.Parameter.empty and not self._is_optional(
                annotation
            ):
                required.append(param_name)

        schema = FunctionSchema(
            name=self.name,
            description=self.description,
            properties=properties,
            required=required,
        )

        return {"schema": schema, "function": self._wrap_function()}

    def _wrap_function(self):
<<<<<<< HEAD
        async def wrapped_function(params: FunctionCallParams):
=======
        async def wrapped_function(
            function_name, tool_call_id, args, llm, context, result_callback
        ):
>>>>>>> d743d5b0
            try:
                if inspect.iscoroutinefunction(self.func):
                    result = await self.func(
                        **params.arguments, 
                        llm=params.llm, 
                        result_callback=params.result_callback
                    )
                else:
<<<<<<< HEAD
                    result = self.func(
                        **params.arguments, 
                        llm=params.llm, 
                        result_callback=params.result_callback
                    )
                
                await params.result_callback(result)
                
=======
                    result = self.func(**args)

                await result_callback(result)

>>>>>>> d743d5b0
            except Exception as e:
                logger.error(f"Failed to execute function {self.name}: {e}")
                await params.result_callback({"error": str(e)})

        return wrapped_function

    def _is_optional(self, annotation):
        origin = getattr(annotation, "__origin__", None)
        if origin is Union:
            return getattr(annotation, "__origin__", None) is Union and type(
                None
            ) in getattr(annotation, "__args__", [])
        return False

    def _python_type_to_json_type(self, annotation) -> str:
        origin = getattr(annotation, "__origin__", None)
        base = origin or annotation

        mapping = {
            str: "string",
            int: "integer",
            float: "number",
            bool: "boolean",
            list: "array",
            dict: "object",
        }

        return mapping.get(base, "string")


class FunctionFactory:
    def __init__(self, provider: str, functions: Dict[str, Callable]):
        self.provider = provider
        self.functions = functions
        self.built_tools = self.create_functions()  # <--- Store result here

    def create_functions(self) -> Dict[str, Callable]:
        if self.provider == "openai_agents":
            tools = {}
            for name, func in self.functions.items():
                tools[name] = FunctionAdapter(func).to_tool_schema()
            return tools

        elif self.provider in ["openai", "cerebras", "groq"]:
            functions_dt = {}
            for name, func in self.functions.items():
                function = FunctionAdapter(func).to_function_schema()
                if function is not None:
                    functions_dt[name] = function
            return functions_dt
        else:
            raise ValueError(f"Invalid provider: {self.provider}")<|MERGE_RESOLUTION|>--- conflicted
+++ resolved
@@ -66,41 +66,29 @@
         return {"schema": schema, "function": self._wrap_function()}
 
     def _wrap_function(self):
-<<<<<<< HEAD
         async def wrapped_function(params: FunctionCallParams):
-=======
-        async def wrapped_function(
-            function_name, tool_call_id, args, llm, context, result_callback
-        ):
->>>>>>> d743d5b0
             try:
                 if inspect.iscoroutinefunction(self.func):
                     result = await self.func(
-                        **params.arguments, 
-                        llm=params.llm, 
+                        **params.arguments,
+                        llm=params.llm,
                         result_callback=params.result_callback
                     )
                 else:
-<<<<<<< HEAD
                     result = self.func(
-                        **params.arguments, 
-                        llm=params.llm, 
+                        **params.arguments,
+                        llm=params.llm,
                         result_callback=params.result_callback
                     )
-                
+
                 await params.result_callback(result)
                 
-=======
-                    result = self.func(**args)
-
-                await result_callback(result)
-
->>>>>>> d743d5b0
             except Exception as e:
                 logger.error(f"Failed to execute function {self.name}: {e}")
                 await params.result_callback({"error": str(e)})
 
         return wrapped_function
+        
 
     def _is_optional(self, annotation):
         origin = getattr(annotation, "__origin__", None)
