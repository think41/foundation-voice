--- conflicted
+++ resolved
@@ -12,6 +12,7 @@
 from foundation_voice.agent.agent import create_agent_pipeline
 from foundation_voice.utils.transport.transport import TransportType
 from foundation_voice.utils.transport.session_manager import session_manager
+
 
 
 async def run_agent(
@@ -37,7 +38,6 @@
             logger.info(f"Bot already exists in Daily room: {room_url}")
             return
 
-<<<<<<< HEAD
     if (
         transport_type == TransportType.LIVEKIT_SIP
         or transport_type == TransportType.LIVEKIT
@@ -47,8 +47,6 @@
             logger.info(f"Bot already exists in Livekit room: {room_url}")
             return
 
-=======
->>>>>>> 13e186c2
     if transport_type == TransportType.WEBRTC and isinstance(
         connection, SmallWebRTCConnection
     ):
@@ -74,11 +72,7 @@
 
     try:
         if transport_type == TransportType.DAILY:
-<<<<<<< HEAD
             await session_manager.add_session(session_id, task, room_data=room_url)
-=======
-            await session_manager.add_session(session_id, task, daily_room_url=room_url)
->>>>>>> 13e186c2
         elif transport_type == TransportType.WEBRTC and isinstance(
             connection, SmallWebRTCConnection
         ):
@@ -96,6 +90,7 @@
         runner = PipelineRunner()
         await runner.run(task)
 
+
     except Exception as e:
         logger.error(f"Error running agent: {e}")
         raise
@@ -103,4 +98,4 @@
         try:
             await cleanup(transport_type, connection, room_url, session_id, task)
         except Exception as cleanup_error:
-            logger.error(f"Error during cleanup: {cleanup_error}")+            logger.error(f"Error during cleanup: {cleanup_error}")
