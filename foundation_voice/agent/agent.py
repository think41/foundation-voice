--- conflicted
+++ resolved
@@ -10,6 +10,15 @@
 from pipecat.pipeline.task import PipelineParams, PipelineTask
 from pipecat.processors.transcript_processor import TranscriptProcessor
 from pipecat.transports.network.webrtc_connection import SmallWebRTCConnection
+from pipecat.processors.frameworks.rtvi import (
+    RTVIConfig,
+    RTVIProcessor,
+    RTVIAction,
+    RTVIActionArgument,
+)
+from pipecat.observers.loggers.user_bot_latency_log_observer import (
+    UserBotLatencyLogObserver,
+)
 from pipecat.processors.frameworks.rtvi import (
     RTVIConfig,
     RTVIProcessor,
@@ -32,14 +41,15 @@
     create_llm_service,
     create_llm_context,
 )
+from foundation_voice.utils.providers.llm_provider import (
+    create_llm_service,
+    create_llm_context,
+)
 from foundation_voice.utils.observers.func_observer import FunctionObserver
 from foundation_voice.utils.observers.call_summary_metrics_observer import (
     CallSummaryMetricsObserver,
 )
-<<<<<<< HEAD
 from foundation_voice.utils.callbacks_utils import save_conversation_data
-=======
->>>>>>> 13e186c2
 
 from opentelemetry.exporter.otlp.proto.grpc.trace_exporter import OTLPSpanExporter
 from pipecat.processors.filters.stt_mute_filter import (
@@ -51,6 +61,7 @@
 
 logger.remove(0)
 logger.add(sys.stderr, level="DEBUG")
+
 
 
 async def create_agent_pipeline(
@@ -158,11 +169,9 @@
                 agent_config.get("llm", {}).get("agent_config", {}).get("context"), {}
             ),
             tools,
-<<<<<<< HEAD
             metadata,
-=======
->>>>>>> 13e186c2
         )
+
 
         context_aggregator = llm.create_context_aggregator(context)
 
@@ -182,6 +191,18 @@
                         },
                     ]
                 )
+                context_aggregator.assistant().add_messages(
+                    [
+                        {
+                            "role": "assistant",
+                            "content": f'The call sid is "{call_sid}", use it only when needed.',
+                        },
+                        {
+                            "role": "assistant",
+                            "content": f'The session_id is "{session_id}", use it only when needed.',
+                        },
+                    ]
+                )
         else:
             call_sid = None
 
@@ -197,11 +218,7 @@
                         and "role" in message
                         and "content" in message
                     ):
-<<<<<<< HEAD
                         context_aggregator.user().add_messages([message])
-=======
-                        context_aggregator.user().add_message(message)
->>>>>>> 13e186c2
                 logger.info(
                     f"Restored {len(previous_messages)} messages from previous session"
                 )
@@ -212,20 +229,18 @@
     transcript = TranscriptProcessor()
 
     idle_processor = UserIdleProcessor(tries=2, timeout=10)
+    idle_processor = UserIdleProcessor(tries=2, timeout=10)
 
     transcript_handler = TranscriptHandler(
         transport=transport,
+        session_id=session_id,
         session_id=session_id,
         transport_type=transport_type.value,  # Use enum value for backward compatibility
         connection=connection,
     )
-<<<<<<< HEAD
     stt_mute_filter = STTMuteFilter(
         config=STTMuteConfig(strategies={STTMuteStrategy.MUTE_UNTIL_FIRST_BOT_COMPLETE})
     )
-=======
-
->>>>>>> 13e186c2
     # Create pipeline with RTVI processor included
     pipeline = Pipeline(
         [
@@ -246,8 +261,10 @@
 
     # Register event handlers for all transport types
 
+
     async def append_to_messages_func(processor, service, arguments):
         messages = arguments.get("messages")
+        _run_immediately = arguments.get("run_immediately")
         _run_immediately = arguments.get("run_immediately")
         context_aggregator.user().add_messages(messages)
         await task.queue_frames([context_aggregator.user().get_context_frame()])
@@ -259,8 +276,11 @@
         arguments=[
             RTVIActionArgument(name="messages", type="array"),
             RTVIActionArgument(name="_run_immediately", type="bool"),
+            RTVIActionArgument(name="messages", type="array"),
+            RTVIActionArgument(name="_run_immediately", type="bool"),
         ],
         result="bool",
+        handler=append_to_messages_func,
         handler=append_to_messages_func,
     )
     rtvi.register_action(append_to_messages)
@@ -271,7 +291,9 @@
         UserBotLatencyLogObserver(),
         call_metrics_observer,
         FunctionObserver(rtvi=rtvi),
+        FunctionObserver(rtvi=rtvi),
     ]
+
 
     # Configure sample rates based on transport type
     # Twilio SIP requires 8kHz, other transports can use higher rates
@@ -284,6 +306,7 @@
     #     audio_out_sample_rate = 24000  # Higher quality for WebRTC/WebSocket
     #     logger.debug(f"Using standard sample rates: {audio_in_sample_rate}Hz in, {audio_out_sample_rate}Hz out")
 
+
     # Create pipeline task with transport-appropriate sample rates
 
     pipeline_params = {
@@ -304,28 +327,10 @@
 
     task = PipelineTask(
         pipeline,
-<<<<<<< HEAD
         params=PipelineParams(**pipeline_params),
-=======
-        params=PipelineParams(
-            audio_in_sample_rate=config.get("pipeline", {}).get(
-                "sample_rate_in", 16000
-            ),
-            audio_out_sample_rate=config.get("pipeline", {}).get(
-                "sample_rate_out", 24000
-            ),
-            allow_interruptions=True,
-            enable_metrics=True,
-            enable_usage_metrics=True,
-            enable_tracing=config.get("pipeline", {}).get(
-                "enable_tracing", False
-            ),  # Enable tracing for this task
-            enable_turn_tracking=True,  # Enable turn tracking for this task
-            conversation_id="customer-123",
-        ),
->>>>>>> 13e186c2
         observers=task_observers,
     )
+
 
     metadata_without_transcript = {}
     if metadata:
@@ -336,15 +341,18 @@
     async def handle_transcript_update(processor, frame):
         callback = callbacks.get_callback(AgentEvent.TRANSCRIPT_UPDATE)
 
+
         data = {
             "frame": frame,
             "metadata": metadata_without_transcript,
             "session_id": session_id,
+            "session_id": session_id,
         }
         await callback(data)
         await transcript_handler.on_transcript_update(frame)
 
     if transport_type == TransportType.DAILY:
+
 
         @rtvi.event_handler("on_client_ready")
         async def on_client_connected(rtvi):
@@ -355,9 +363,16 @@
         @transport.event_handler(AgentEvent.PARTICIPANT_LEFT.value)
         async def on_participant_left(transport, participant, reason):
             logger.info("Participant left Daily room")
+            logger.info("Participant left Daily room")
             callback = callbacks.get_callback(AgentEvent.CLIENT_DISCONNECTED)
             end_transcript = transcript_handler.get_all_messages()
+            end_transcript = transcript_handler.get_all_messages()
             # Get metrics from the observer
+            metrics = (
+                call_metrics_observer.get_metrics_summary()
+                if call_metrics_observer
+                else None
+            )
             metrics = (
                 call_metrics_observer.get_metrics_summary()
                 if call_metrics_observer
@@ -370,13 +385,11 @@
                 "transcript": end_transcript,
                 "metrics": metrics,
                 "session_id": session_id,
+                "session_id": session_id,
             }
 
             await callback(data)
-<<<<<<< HEAD
             save_conversation_data(data)
-=======
->>>>>>> 13e186c2
 
             try:
                 # Only try to log metrics if the observer exists
@@ -387,6 +400,7 @@
             finally:
                 from .cleanup import cleanup
 
+
                 await cleanup(transport_type, connection, room_url, session_id, task)
 
         @transport.event_handler(AgentEvent.FIRST_PARTICIPANT_JOINED.value)
@@ -396,16 +410,20 @@
                 "participant": participant,
                 "metadata": metadata,
                 "session_id": session_id,
+                "session_id": session_id,
             }
             await callback(data)
             await transport.capture_participant_transcription(participant["id"])
 
     if transport_type != TransportType.DAILY:
+
 
         @transport.event_handler(AgentEvent.CLIENT_DISCONNECTED.value)
         async def on_client_disconnected(transport, client):
             logger.info("WebSocket client disconnected")
+            logger.info("WebSocket client disconnected")
             callback = callbacks.get_callback(AgentEvent.CLIENT_DISCONNECTED)
+            end_transcript = transcript_handler.get_all_messages()
             end_transcript = transcript_handler.get_all_messages()
             # Get metrics from the observer
             metrics = (
@@ -413,19 +431,23 @@
                 if call_metrics_observer
                 else None
             )
+            metrics = (
+                call_metrics_observer.get_metrics_summary()
+                if call_metrics_observer
+                else None
+            )
 
             data = {
+                "transcript": end_transcript,
                 "transcript": end_transcript,
                 "metrics": metrics,
                 "metadata": metadata,
                 "session_id": session_id,
+                "session_id": session_id,
             }
 
             await callback(data)
-<<<<<<< HEAD
             save_conversation_data(data)
-=======
->>>>>>> 13e186c2
 
             try:
                 # Only try to log metrics if the observer exists
@@ -435,7 +457,9 @@
                 logger.error(f"Error generating metrics summary: {e}")
             finally:
                 # Always ensure the task is cancelled
+                # Always ensure the task is cancelled
                 from .cleanup import cleanup
+
 
                 await cleanup(transport_type, connection, room_url, session_id, task)
 
@@ -443,16 +467,18 @@
         async def on_client_connected(transport, client):
             callback = callbacks.get_callback(AgentEvent.CLIENT_CONNECTED)
             data = {"client": client, "metadata": metadata, "session_id": session_id}
+            data = {"client": client, "metadata": metadata, "session_id": session_id}
             await callback(data)
             await task.queue_frames([context_aggregator.user().get_context_frame()])
 
+
     if transport_type == TransportType.WEBRTC:
+
 
         @transport.event_handler("on_client_closed")
         async def on_client_closed(transport, client):
             logger.info("Client clicked on disconnect. Ending Pipeline task")
             await task.cancel()
-<<<<<<< HEAD
 
     if transport_type in [TransportType.LIVEKIT, TransportType.LIVEKIT_SIP]:
 
@@ -538,7 +564,5 @@
                 from .cleanup import cleanup
 
                 await cleanup(transport_type, connection, room_url, session_id, task)
-=======
->>>>>>> 13e186c2
-
-    return task, transport+
+    return task, transport
