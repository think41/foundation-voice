--- conflicted
+++ resolved
@@ -32,15 +32,9 @@
     create_llm_context,
 )
 from foundation_voice.utils.observers.func_observer import FunctionObserver
-<<<<<<< HEAD
 from foundation_voice.utils.observers.call_summary_metrics_observer import CallSummaryMetricsObserver
 from foundation_voice.utils.callbacks_utils import save_conversation_data
-=======
-from foundation_voice.utils.observers.call_summary_metrics_observer import (
-    CallSummaryMetricsObserver,
-)
-
->>>>>>> d941e19d
+
 from opentelemetry.exporter.otlp.proto.grpc.trace_exporter import OTLPSpanExporter
 
 
@@ -330,14 +324,9 @@
                 "session_id": session_id,
             }
 
-<<<<<<< HEAD
             await callback(data)       
             save_conversation_data(data)
-            
-=======
-            await callback(data)
-
->>>>>>> d941e19d
+           
             try:
                 # Only try to log metrics if the observer exists
                 if call_metrics_observer:
@@ -381,14 +370,9 @@
                 "session_id": session_id,
             }
 
-<<<<<<< HEAD
             await callback(data)        
             save_conversation_data(data)
             
-=======
-            await callback(data)
-
->>>>>>> d941e19d
             try:
                 # Only try to log metrics if the observer exists
                 if call_metrics_observer:
