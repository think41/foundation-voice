--- conflicted
+++ resolved
@@ -135,6 +135,7 @@
         context_aggregator = llm.create_context_aggregator(context)
 
 
+
         if kwargs.get("sip_params"):
             if kwargs.get("sip_params").get("call_sid"):
                 call_sid = kwargs.get("sip_params").get("call_sid")
@@ -142,11 +143,7 @@
                 context_aggregator.assistant().add_messages([
                     {
                         "role": "assistant",
-<<<<<<< HEAD
                         "content": f'The call sid is "{call_sid}", in case you want use it'
-=======
-                        "content": f'The call sid is /"{call_sid}/", in case you want use it'
->>>>>>> 22a743e5
                     }
                 ])
         else:
@@ -265,9 +262,15 @@
         metadata_without_transcript = metadata.copy()
         metadata_without_transcript.pop("transcript", None)
 
+    metadata_without_transcript = {}
+    if metadata:
+        metadata_without_transcript = metadata.copy()
+        metadata_without_transcript.pop("transcript", None)
+
     @transcript.event_handler(AgentEvent.TRANSCRIPT_UPDATE.value)
     async def handle_transcript_update(processor, frame):
         callback = callbacks.get_callback(AgentEvent.TRANSCRIPT_UPDATE)
+              
               
         data = {
             "frame": frame,
