import sys
import uuid

from loguru import logger
from fastapi import WebSocket
from typing import Optional, Union, Dict, Any

from pipecat.pipeline.pipeline import Pipeline
from pipecat.utils.tracing.setup import setup_tracing
from pipecat.pipeline.task import PipelineParams, PipelineTask
from pipecat.processors.transcript_processor import TranscriptProcessor
from pipecat.transports.network.webrtc_connection import SmallWebRTCConnection
from pipecat.processors.frameworks.rtvi import RTVIConfig, RTVIProcessor, RTVIAction, RTVIActionArgument

from foundation_voice.custom_plugins.agent_callbacks import AgentCallbacks, AgentEvent
from foundation_voice.utils.function_adapter import FunctionFactory
from foundation_voice.utils.transport.transport import TransportFactory, TransportType
from foundation_voice.utils.idle_processor.user_idle_processor import UserIdleProcessor
from foundation_voice.utils.transcripts.transcript_handler import TranscriptHandler
from foundation_voice.utils.providers.stt_provider import create_stt_service
from foundation_voice.utils.providers.tts_provider import create_tts_service
from foundation_voice.utils.providers.llm_provider import create_llm_service, create_llm_context
from foundation_voice.utils.observers.func_observer import FunctionObserver
from foundation_voice.utils.observers.user_bot_latency_log_observer import UserBotLatencyLogObserver
from foundation_voice.utils.observers.call_summary_metrics_observer import CallSummaryMetricsObserver

from opentelemetry.exporter.otlp.proto.grpc.trace_exporter import OTLPSpanExporter

logger.remove(0)
logger.add(sys.stderr, level="DEBUG")

async def create_agent_pipeline(
    transport_type: TransportType,
    config: Dict[str, Any],
    connection: Optional[Union[WebSocket, SmallWebRTCConnection]] = None,
    room_url: str = None,
    token: str = None,
    bot_name: str = "AI Assistant",
    session_id: uuid.UUID = None,
    callbacks: Optional[AgentCallbacks] = None,
    tool_dict: Dict[str, Any] = None,
    contexts: Optional[Dict[str, Any]] = None,
    metadata: Optional[Dict[str, Any]] = None,
    **kwargs,
):
    """
    Creates and returns the agent pipeline with the specified transport.
    Args:
        transport_type: Type of transport to use (must be TransportType enum)
        connection: Connection instance for websocket/webrtc
        room_url: URL for Daily.co room
        token: Authentication token
        bot_name: Name of the bot
        session_id: Optional session ID
        callbacks: Optional instance of AgentCallbacks for custom event handling
    """
    # Use default callbacks if none provided
    if callbacks is None:
        callbacks = AgentCallbacks()

    if config.get("pipeline", {}).get("enable_tracing"):
        exporter = OTLPSpanExporter(
            endpoint="http://localhost:4317",  # Jaeger or other collector endpoint
            insecure=True,
        )

        setup_tracing(
            service_name="my-voice-app",
            exporter=exporter,
            console_export=False,  # Set to True for debug output
        )

    # Set up RTVI processor for transcript and event emission
    rtvi = RTVIProcessor(config=RTVIConfig(config=[]))

    try:
        agent_config = config.get("agent", {})
    except Exception as e:
        logger.error(f"Failed to load configuration: {e}")
        raise

    # Create transport using factory
    transport = TransportFactory.create_transport(
        transport_type=transport_type,
        connection=connection,
        room_url=room_url,
        token=token,
        bot_name=bot_name,
        **kwargs,
    )

    tools = FunctionFactory(
        provider=agent_config.get("llm", {}).get("provider", "openai"),
        functions=tool_dict,
    ).built_tools

    try:
        logger.debug("Creating LLM service from configuration")
        args = {
            "rtvi": rtvi,
            "contexts": contexts,
            "tools": tools,
        }
        llm = create_llm_service(
            agent_config.get("llm", {}),
            data=args,
        )
    except Exception as e:
        logger.error(f"Failed to create LLM service: {e}")
        raise

    try:
        logger.debug("Creating STT service from configuration")
        stt = create_stt_service(agent_config.get("stt", {}))
    except Exception as e:
        logger.error(f"Failed to create STT service: {e}")
        raise

    try:
        logger.debug("Creating TTS service from configuration")
        tts = create_tts_service(agent_config.get("tts", {}))
    except Exception as e:
        logger.error(f"Failed to create TTS service: {e}")
        raise

    context = None
    try:
        logger.debug("Creating context")
        context = create_llm_context(
            agent_config, 
            contexts.get(agent_config.get("llm", {}).get("agent_config", {}).get("context"), {}),
            tools
        )
        
        context_aggregator = llm.create_context_aggregator(context)
<<<<<<< HEAD

=======
>>>>>>> b7f2369e
        if kwargs.get("sip_params"):
            if kwargs.get("sip_params").get("call_sid"):
                call_sid = kwargs.get("sip_params").get("call_sid")
                logger.debug(f"call_sid: {call_sid}")
<<<<<<< HEAD
                context_aggregator.assistant().add_messages([
                    {
                        "role": "assistant",
                        "content": f'The call sid is /"${call_sid}/", in case you want use it'
=======
                context_aggregator.user().add_messages([
                    {
                        "role": "user",
                        "content": f"The call sid is ${call_sid}, in case you want use it"
>>>>>>> b7f2369e
                    }
                ])
        else:
            call_sid = None

        # Handle session resume data if available
        if metadata and "transcript" in metadata:
            logger.info("Restoring previous transcript from session resume data")
            previous_messages = metadata["transcript"]
            if isinstance(previous_messages, list):
                # Add previous messages to the context
                for message in previous_messages:
                    if isinstance(message, dict) and "role" in message and "content" in message:
                        context_aggregator.user().add_message(message)
                logger.info(f"Restored {len(previous_messages)} messages from previous session")
    except Exception as e:
        logger.error(f"Failed to create context: {e}")
        raise

    transcript = TranscriptProcessor()

    idle_processor = UserIdleProcessor(
        tries=2, 
        timeout=10
    )

    transcript_handler = TranscriptHandler(
        transport=transport,
        session_id=session_id,        
        transport_type=transport_type.value,  # Use enum value for backward compatibility
        connection=connection,
    )


    # Create pipeline with RTVI processor included
    pipeline = Pipeline(
        [
            transport.input(),
            stt,
            idle_processor,
            transcript.user(),
            context_aggregator.user(),
            llm,
            tts,
            rtvi,
            transcript.assistant(),
            transport.output(),
            context_aggregator.assistant(),
        ]
    )

    # Register event handlers for all transport types
    
    async def append_to_messages_func(processor, service, arguments):
        messages = arguments.get("messages")
        run_immediately = arguments.get("run_immediately")
        context_aggregator.user().add_messages(messages)
        await task.queue_frames([context_aggregator.user().get_context_frame()])
        return True

    append_to_messages = RTVIAction(
        service="llm",
        action="append_to_messages",
        arguments=[
            RTVIActionArgument(
                name="messages",
                type="array"
            ),
            RTVIActionArgument(
                name="run_immediately",
                type="bool"
            )
        ],
        result="bool",
        handler=append_to_messages_func
    )
    rtvi.register_action(append_to_messages)

    # Create observers
    call_metrics_observer = CallSummaryMetricsObserver()
    task_observers = [
        UserBotLatencyLogObserver(),
        call_metrics_observer,
        FunctionObserver(rtvi=rtvi)
    ]
        
    # Configure sample rates based on transport type
    # Twilio SIP requires 8kHz, other transports can use higher rates
    # if transport_type == TransportType.SIP:
    #     audio_in_sample_rate = 8000   # Twilio requires 8kHz
    #     audio_out_sample_rate = 8000  # Twilio requires 8kHz
    #     logger.debug("Using Twilio SIP sample rates: 8kHz in/out")
    # else:
    #     audio_in_sample_rate = 16000   # Higher quality for WebRTC/WebSocket
    #     audio_out_sample_rate = 24000  # Higher quality for WebRTC/WebSocket
    #     logger.debug(f"Using standard sample rates: {audio_in_sample_rate}Hz in, {audio_out_sample_rate}Hz out")
        
    # Create pipeline task with transport-appropriate sample rates
    task = PipelineTask(
        pipeline,
        params=PipelineParams(
            audio_in_sample_rate=config.get("pipeline", {}).get("sample_rate_in", 16000),
            audio_out_sample_rate=config.get("pipeline", {}).get("sample_rate_out", 24000),
            allow_interruptions=True,
            enable_metrics=True,
            enable_usage_metrics=True,
            enable_tracing=config.get("pipeline", {}).get("enable_tracing", False), # Enable tracing for this task
            enable_turn_tracking=True,                                              # Enable turn tracking for this task
            conversation_id="customer-123", 
        ),
        observers=task_observers,
    )

    @transcript.event_handler(AgentEvent.TRANSCRIPT_UPDATE.value)
    async def handle_transcript_update(processor, frame):
        callback = callbacks.get_callback(AgentEvent.TRANSCRIPT_UPDATE)
        
        metadata_without_transcript = {}
        if metadata:
            metadata_without_transcript = metadata.copy()
            metadata_without_transcript.pop("transcript", None)  
            
        data = {
            "frame": frame,
            "metadata": metadata_without_transcript,
            "session_id": session_id
        }
        await callback(data)
        await transcript_handler.on_transcript_update(frame)

    if transport_type == TransportType.DAILY:
        @rtvi.event_handler("on_client_ready")
        async def on_client_connected(rtvi):
            logger.info("Daily client ready")
            await rtvi.set_bot_ready()
            await task.queue_frames([context_aggregator.user().get_context_frame()])


        @transport.event_handler(AgentEvent.PARTICIPANT_LEFT.value)
        async def on_participant_left(transport, participant, reason):
            logger.info(f"Participant left Daily room")
            callback = callbacks.get_callback(AgentEvent.CLIENT_DISCONNECTED)
            end_transcript = transcript_handler.get_all_messages()            
            # Get metrics from the observer
            metrics = call_metrics_observer.get_metrics_summary() if call_metrics_observer else None
            data = {
                "participant": participant,
                "reason": reason,
                "metadata": metadata,
                "transcript": end_transcript,
                "metrics": metrics,
                "session_id": session_id
            }

            await callback(data)        
            
            try:
                # Only try to log metrics if the observer exists
                if call_metrics_observer:
                    await call_metrics_observer._log_summary()
            except Exception as e:
                logger.error(f"Error generating metrics summary: {e}")
            finally:
                from .cleanup import cleanup
                await cleanup(transport_type, connection, room_url, session_id, task)


        @transport.event_handler(AgentEvent.FIRST_PARTICIPANT_JOINED.value)
        async def on_first_participant_joined(transport, participant):
            callback = callbacks.get_callback(AgentEvent.FIRST_PARTICIPANT_JOINED)
            data = {
                "participant": participant,
                "metadata": metadata,
                "session_id": session_id
            }
            await callback(data)
            await transport.capture_participant_transcription(participant["id"])


    if transport_type != TransportType.DAILY:
        @transport.event_handler(AgentEvent.CLIENT_DISCONNECTED.value)
        async def on_client_disconnected(transport, client):
            logger.info("WebSocket client disconnected")            
            callback = callbacks.get_callback(AgentEvent.CLIENT_DISCONNECTED)
            end_transcript = transcript_handler.get_all_messages()            
            # Get metrics from the observer
            metrics = call_metrics_observer.get_metrics_summary() if call_metrics_observer else None

            data = {
                "transcript": end_transcript, 
                "metrics": metrics,
                "metadata": metadata,
                "session_id": session_id
            }

            await callback(data)        
            
            try:
                # Only try to log metrics if the observer exists
                if call_metrics_observer:
                    await call_metrics_observer._log_summary()
            except Exception as e:
                logger.error(f"Error generating metrics summary: {e}")
            finally:
                # Always ensure the task is cancelled                
                from .cleanup import cleanup
                await cleanup(transport_type, connection, room_url, session_id, task)

        @transport.event_handler(AgentEvent.CLIENT_CONNECTED.value)
        async def on_client_connected(transport, client):
            callback = callbacks.get_callback(AgentEvent.CLIENT_CONNECTED)
            data = {
                "client": client,
                "metadata": metadata,
                "session_id": session_id
            }
            await callback(data)
            await task.queue_frames([context_aggregator.user().get_context_frame()])
            
    if transport_type == TransportType.WEBRTC:
        @transport.event_handler("on_client_closed")
        async def on_client_closed(transport, client):
            logger.info("Client clicked on disconnect. Ending Pipeline task")
            await task.cancel()
            

    return task, transport<|MERGE_RESOLUTION|>--- conflicted
+++ resolved
@@ -133,25 +133,15 @@
         )
         
         context_aggregator = llm.create_context_aggregator(context)
-<<<<<<< HEAD
-
-=======
->>>>>>> b7f2369e
+
         if kwargs.get("sip_params"):
             if kwargs.get("sip_params").get("call_sid"):
                 call_sid = kwargs.get("sip_params").get("call_sid")
                 logger.debug(f"call_sid: {call_sid}")
-<<<<<<< HEAD
                 context_aggregator.assistant().add_messages([
                     {
                         "role": "assistant",
                         "content": f'The call sid is /"${call_sid}/", in case you want use it'
-=======
-                context_aggregator.user().add_messages([
-                    {
-                        "role": "user",
-                        "content": f"The call sid is ${call_sid}, in case you want use it"
->>>>>>> b7f2369e
                     }
                 ])
         else:
@@ -274,8 +264,16 @@
             metadata_without_transcript = metadata.copy()
             metadata_without_transcript.pop("transcript", None)  
             
+        
+        metadata_without_transcript = {}
+        if metadata:
+            metadata_without_transcript = metadata.copy()
+            metadata_without_transcript.pop("transcript", None)  
+            
         data = {
             "frame": frame,
+            "metadata": metadata_without_transcript,
+            "session_id": session_id
             "metadata": metadata_without_transcript,
             "session_id": session_id
         }
@@ -302,6 +300,8 @@
                 "reason": reason,
                 "metadata": metadata,
                 "transcript": end_transcript,
+                "metrics": metrics,
+                "session_id": session_id
                 "metrics": metrics,
                 "session_id": session_id
             }
@@ -326,6 +326,8 @@
                 "participant": participant,
                 "metadata": metadata,
                 "session_id": session_id
+                "metadata": metadata,
+                "session_id": session_id
             }
             await callback(data)
             await transport.capture_participant_transcription(participant["id"])
@@ -343,6 +345,8 @@
             data = {
                 "transcript": end_transcript, 
                 "metrics": metrics,
+                "metadata": metadata,
+                "session_id": session_id
                 "metadata": metadata,
                 "session_id": session_id
             }
@@ -369,6 +373,12 @@
                 "session_id": session_id
             }
             await callback(data)
+            data = {
+                "client": client,
+                "metadata": metadata,
+                "session_id": session_id
+            }
+            await callback(data)
             await task.queue_frames([context_aggregator.user().get_context_frame()])
             
     if transport_type == TransportType.WEBRTC:
